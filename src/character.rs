/// Character level parsers

use internal::{IResult,Needed};
use traits::{AsChar,InputIter,InputLength,Slice};
use std::ops::RangeFrom;
use traits::{need_more,AtEof};

/// matches one of the provided characters
///
/// # Example
/// ```
/// # #[macro_use] extern crate nom;
/// # fn main() {
/// named!(simple<char>, one_of!(&b"abc"[..]));
/// assert_eq!(simple(b"a123"), Ok((&b"123"[..], 'a')));
///
/// named!(a_or_b<&str, char>, one_of!("ab汉"));
/// assert_eq!(a_or_b("汉jiosfe"), Ok(("jiosfe", '汉')));
/// # }
/// ```
#[macro_export]
macro_rules! one_of (
  ($i:expr, $inp: expr) => (
    {
      use ::std::result::Result::*;
      use ::std::option::Option::*;
      use $crate::{Err,Needed};

      use $crate::Slice;
      use $crate::AsChar;
      use $crate::FindToken;
      use $crate::InputIter;

      match ($i).iter_elements().next().map(|c| {
        (c, c.find_token($inp))
      }) {
        None             => $crate::need_more($i, Needed::Size(1)),
        Some((_, false)) => Err(Err::Error(error_position!(ErrorKind::OneOf, $i))),
        //the unwrap should be safe here
        Some((c, true))  => Ok(( $i.slice(c.len()..), $i.iter_elements().next().unwrap().as_char() ))
      }
    }
  );
);

/// matches anything but the provided characters
<<<<<<< HEAD
///
/// # Example
/// ```
/// # #[macro_use] extern crate nom;
/// # use nom::IResult;
/// # fn main() {
/// named!(simple<char>, none_of!(&b"abc"[..]));
/// assert_eq!(simple(b"123a"), IResult::Done(&b"23a"[..], '1'));
=======
/// 
/// # Example
/// ```
/// # #[macro_use] extern crate nom;
/// # use nom::{Err,ErrorKind};
/// # fn main() {
/// named!(no_letter_a<char>, none_of!(&b"abc"[..]));
/// assert_eq!(no_letter_a(b"123"), Ok((&b"23"[..], '1')));
///
/// named!(err_on_single_quote<char>, none_of!(&b"'"[..]));
/// assert_eq!(err_on_single_quote(b"'jiosfe"), Err(Err::Error(error_position!(ErrorKind::NoneOf, &b"'jiosfe"[..]))));
>>>>>>> 8700841f
/// # }
/// ```
#[macro_export]
macro_rules! none_of (
  ($i:expr, $inp: expr) => (
    {
      use ::std::result::Result::*;
      use ::std::option::Option::*;
      use $crate::{Err,Needed};

      use $crate::Slice;
      use $crate::AsChar;
      use $crate::FindToken;
      use $crate::InputIter;

      match ($i).iter_elements().next().map(|c| {
        (c, !c.find_token($inp))
      }) {
        None             => $crate::need_more($i, Needed::Size(1)),
        Some((_, false)) => Err(Err::Error(error_position!(ErrorKind::NoneOf, $i))),
        //the unwrap should be safe here
        Some((c, true))  => Ok(( $i.slice(c.len()..), $i.iter_elements().next().unwrap().as_char() ))
      }
    }
  );
);

/// matches one character: `char!(char) => &[u8] -> IResult<&[u8], char>
<<<<<<< HEAD
///
/// # Example
/// ```
/// # #[macro_use] extern crate nom;
/// # use nom::IResult;
/// # fn main() {
/// named!(simple<char>, char!('a'));
/// assert_eq!(simple(b"a123"), IResult::Done(&b"123"[..], 'a'));
=======
/// 
/// # Example
/// ```
/// # #[macro_use] extern crate nom;
/// # use nom::{Err,ErrorKind};
/// # fn main() {
/// named!(match_letter_a<char>, char!('a'));
/// assert_eq!(match_letter_a(b"abc"), Ok((&b"bc"[..],'a')));
///
/// assert_eq!(match_letter_a(b"123cdef"), Err(Err::Error(error_position!(ErrorKind::Char, &b"123cdef"[..]))));
>>>>>>> 8700841f
/// # }
/// ```
#[macro_export]
macro_rules! char (
  ($i:expr, $c: expr) => (
    {
      use ::std::result::Result::*;
      use ::std::option::Option::*;
      use $crate::{Err,Needed};

      use $crate::Slice;
      use $crate::AsChar;
      use $crate::InputIter;

      match ($i).iter_elements().next().map(|c| {
        (c, c.as_char() == $c)
      }) {
        None             => $crate::need_more($i, Needed::Size(1)),
        Some((_, false)) => Err(Err::Error(error_position!(ErrorKind::Char, $i))),
        //the unwrap should be safe here
        Some((c, true))  => Ok(( $i.slice(c.len()..), $i.iter_elements().next().unwrap().as_char() ))
      }
    }
  );
);

named!(#[doc="Matches a newline character '\\n'"], pub newline<char>, char!('\n'));

named!(#[doc="Matches a tab character '\\t'"], pub tab<char>, char!('\t'));

/// matches one byte as a character. Note that the input type will
/// accept a `str`, but not a `&[u8]`, unlike many other nom parsers.
///
/// # Example
/// ```
/// # #[macro_use] extern crate nom;
/// # use nom::anychar;
/// # fn main() {
/// assert_eq!(anychar("abc"), Ok(("bc",'a')));
/// # }
/// ```
pub fn anychar<T>(input: T) -> IResult<T, char> where
  T: InputIter+InputLength+Slice<RangeFrom<usize>>+AtEof,
  <T as InputIter>::Item: AsChar {
  if input.input_len() == 0 {
    need_more(input, Needed::Size(1))
  } else {
    Ok((input.slice(1..), input.iter_elements().next().expect("slice should contain at least one element").as_char()))
  }
}

#[cfg(test)]
mod tests {
  use internal::Err;

  #[test]
  fn one_of() {
    named!(f<char>, one_of!("ab"));

    let a = &b"abcd"[..];
    assert_eq!(f(a),Ok((&b"bcd"[..], 'a')));

    let b = &b"cde"[..];
    assert_eq!(f(b), Err(Err::Error(error_position!(ErrorKind::OneOf, b))));

    named!(utf8(&str) -> char,
      one_of!("+\u{FF0B}"));

    assert!(utf8("+").is_ok());
    assert!(utf8("\u{FF0B}").is_ok());
  }

  #[test]
  fn none_of() {
    named!(f<char>, none_of!("ab"));

    let a = &b"abcd"[..];
    assert_eq!(f(a), Err(Err::Error(error_position!(ErrorKind::NoneOf, a))));

    let b = &b"cde"[..];
    assert_eq!(f(b),Ok((&b"de"[..], 'c')));
  }

  #[test]
  fn char() {
    named!(f<char>, char!('c'));

    let a = &b"abcd"[..];
    assert_eq!(f(a), Err(Err::Error(error_position!(ErrorKind::Char, a))));

    let b = &b"cde"[..];
    assert_eq!(f(b),Ok((&b"de"[..], 'c')));
  }

}<|MERGE_RESOLUTION|>--- conflicted
+++ resolved
@@ -44,16 +44,6 @@
 );
 
 /// matches anything but the provided characters
-<<<<<<< HEAD
-///
-/// # Example
-/// ```
-/// # #[macro_use] extern crate nom;
-/// # use nom::IResult;
-/// # fn main() {
-/// named!(simple<char>, none_of!(&b"abc"[..]));
-/// assert_eq!(simple(b"123a"), IResult::Done(&b"23a"[..], '1'));
-=======
 /// 
 /// # Example
 /// ```
@@ -65,7 +55,6 @@
 ///
 /// named!(err_on_single_quote<char>, none_of!(&b"'"[..]));
 /// assert_eq!(err_on_single_quote(b"'jiosfe"), Err(Err::Error(error_position!(ErrorKind::NoneOf, &b"'jiosfe"[..]))));
->>>>>>> 8700841f
 /// # }
 /// ```
 #[macro_export]
@@ -94,16 +83,6 @@
 );
 
 /// matches one character: `char!(char) => &[u8] -> IResult<&[u8], char>
-<<<<<<< HEAD
-///
-/// # Example
-/// ```
-/// # #[macro_use] extern crate nom;
-/// # use nom::IResult;
-/// # fn main() {
-/// named!(simple<char>, char!('a'));
-/// assert_eq!(simple(b"a123"), IResult::Done(&b"123"[..], 'a'));
-=======
 /// 
 /// # Example
 /// ```
@@ -114,7 +93,6 @@
 /// assert_eq!(match_letter_a(b"abc"), Ok((&b"bc"[..],'a')));
 ///
 /// assert_eq!(match_letter_a(b"123cdef"), Err(Err::Error(error_position!(ErrorKind::Char, &b"123cdef"[..]))));
->>>>>>> 8700841f
 /// # }
 /// ```
 #[macro_export]
