//! Macro combinators
//!
//! Macros are used to make combination easier,
//! since they often do not depend on the type
//! of the data they manipulate or return.
//!
//! There is a trick to make them easier to assemble,
//! combinators are defined like this:
//!
//! ```ignore
//! macro_rules! tag (
//!   ($i:expr, $inp: expr) => (
//!     {
//!       ...
//!     }
//!   );
//! );
//! ```
//!
//! But when used in other combinators, are Used
//! like this:
//!
//! ```ignore
//! named!(my_function, tag!("abcd"));
//! ```
//!
//! Internally, other combinators will rewrite
//! that call to pass the input as first argument:
//!
//! ```ignore
//! macro_rules! named (
//!   ($name:ident, $submac:ident!( $($args:tt)* )) => (
//!     fn $name<'a>( i: &'a [u8] ) -> $crate::IResult<'a,&[u8], &[u8]> {
//!       $submac!(i, $($args)*)
//!     }
//!   );
//! );
//! ```
//!
//! If you want to call a combinator directly, you can
//! do it like this:
//!
//! ```ignore
//! let res = { tag!(input, "abcd"); }
//! ```
//!
//! Combinators must have a specific variant for
//! non-macro arguments. Example: passing a function
//! to take_while! instead of another combinator.
//!
//! ```ignore
//! macro_rules! take_while(
//!   ($input:expr, $submac:ident!( $($args:tt)* )) => (
//!     {
//!       ...
//!     }
//!   );
//!
//!   // wrap the function in a macro to pass it to the main implementation
//!   ($input:expr, $f:expr) => (
//!     take_while!($input, call!($f));
//!   );
//! );
//!

/// Wraps a parser in a closure
#[macro_export]
macro_rules! closure (
    ($ty:ty, $submac:ident!( $($args:tt)* )) => (
        |i: $ty| { $submac!(i, $($args)*) }
    );
    ($submac:ident!( $($args:tt)* )) => (
        |i| { $submac!(i, $($args)*) }
    );
);

/// Makes a function from a parser combination
///
/// The type can be set up if the compiler needs
/// more information
///
/// ```ignore
/// named!(my_function( &[u8] ) -> &[u8], tag!("abcd"));
/// // first type parameter is input, second is output
/// named!(my_function<&[u8], &[u8]>,     tag!("abcd"));
/// // will have &[u8] as input type, &[u8] as output type
/// named!(my_function,                   tag!("abcd"));
/// // will use &[u8] as input type (use this if the compiler
/// // complains about lifetime issues
/// named!(my_function<&[u8]>,            tag!("abcd"));
/// //prefix them with 'pub' to make the functions public
/// named!(pub my_function,               tag!("abcd"));
/// ```
#[macro_export]
macro_rules! named (
    ($name:ident( $i:ty ) -> $o:ty, $submac:ident!( $($args:tt)* )) => (
        fn $name( i: $i ) -> $crate::IResult<$i,$o,u32> {
            $submac!(i, $($args)*)
        }
    );
    ($name:ident<$i:ty,$o:ty,$e:ty>, $submac:ident!( $($args:tt)* )) => (
        fn $name( i: $i ) -> $crate::IResult<$i, $o, $e> {
            $submac!(i, $($args)*)
        }
    );
    ($name:ident<$i:ty,$o:ty>, $submac:ident!( $($args:tt)* )) => (
        fn $name( i: $i ) -> $crate::IResult<$i, $o, u32> {
            $submac!(i, $($args)*)
        }
    );
    ($name:ident<$o:ty>, $submac:ident!( $($args:tt)* )) => (
        fn $name<'a>( i: &'a[u8] ) -> $crate::IResult<&'a [u8], $o, u32> {
            $submac!(i, $($args)*)
        }
    );
    ($name:ident, $submac:ident!( $($args:tt)* )) => (
        fn $name( i: &[u8] ) -> $crate::IResult<&[u8], &[u8], u32> {
            $submac!(i, $($args)*)
        }
    );
    (pub $name:ident( $i:ty ) -> $o:ty, $submac:ident!( $($args:tt)* )) => (
        pub fn $name( i: $i ) -> $crate::IResult<$i,$o, u32> {
            $submac!(i, $($args)*)
        }
    );
    (pub $name:ident<$i:ty,$o:ty,$e:ty>, $submac:ident!( $($args:tt)* )) => (
        pub fn $name( i: $i ) -> $crate::IResult<$i, $o, $e> {
            $submac!(i, $($args)*)
        }
    );
    (pub $name:ident<$i:ty,$o:ty>, $submac:ident!( $($args:tt)* )) => (
        pub fn $name( i: $i ) -> $crate::IResult<$i, $o, u32> {
            $submac!(i, $($args)*)
        }
    );
    (pub $name:ident<$o:ty>, $submac:ident!( $($args:tt)* )) => (
        pub fn $name( i: &[u8] ) -> $crate::IResult<&[u8], $o, u32> {
            $submac!(i, $($args)*)
        }
    );
    (pub $name:ident, $submac:ident!( $($args:tt)* )) => (
        pub fn $name<'a>( i: &'a [u8] ) -> $crate::IResult<&[u8], &[u8], u32> {
            $submac!(i, $($args)*)
        }
    );
);

/// Used to wrap common expressions and function as macros
///
/// ```
/// # #[macro_use] extern crate nom;
/// # use nom::IResult;
/// # fn main() {
///   fn take_wrapper(input: &[u8], i: u8) -> IResult<&[u8],&[u8]> { take!(input, i * 10) }
///
///   // will make a parser taking 20 bytes
///   named!(parser, apply!(take_wrapper, 2));
/// # }
/// ```
#[macro_export]
macro_rules! call (
  ($i:expr, $fun:expr) => ( $fun( $i ) );
  ($i:expr, $fun:expr, $($args:expr),* ) => ( $fun( $i, $($args),* ) );
);

/// emulate function currying: `apply!(my_function, arg1, arg2, ...)` becomes `my_function(input, arg1, arg2, ...)`
///
/// ```
/// # #[macro_use] extern crate nom;
/// # use nom::IResult;
/// # fn main() {
///   fn take_wrapper(input: &[u8], i: u8) -> IResult<&[u8],&[u8]> { take!(input, i * 10) }
///
///   // will make a parser taking 20 bytes
///   named!(parser, apply!(take_wrapper, 2));
/// # }
/// ```
#[macro_export]
macro_rules! apply (
  ($i:expr, $fun:expr, $($args:expr),* ) => ( $fun( $i, $($args),* ) );
);

/// Prevents backtracking if the child parser fails
///
/// This parser will do an early return instead of sending
/// its result to the parent parser.
///
/// If another `error!` combinator is present in the parent
/// chain, the error will be wrapped and another early
/// return will be made.
///
/// This makes it easy to build report on which parser failed,
/// where it failed in the input, and the chain of parsers
/// that led it there.
///
/// Additionally, the error chain contains number identifiers
/// that can be matched to provide useful error messages.
///
/// ```
/// # #[macro_use] extern crate nom;
/// # use std::collections;
/// # use nom::IResult::Error;
/// # use nom::Err::{Position,NodePosition};
/// # use nom::ErrorKind;
/// # fn main() {
///     named!(err_test, alt!(
///       tag!("abcd") |
///       preceded!(tag!("efgh"), error!(ErrorKind::Custom(42),
///           chain!(
///                  tag!("ijkl")              ~
///             res: error!(ErrorKind::Custom(128), tag!("mnop")) ,
///             || { res }
///           )
///         )
///       )
///     ));
///     let a = &b"efghblah"[..];
///     let b = &b"efghijklblah"[..];
///     let c = &b"efghijklmnop"[..];
///
///     let blah = &b"blah"[..];
///
///     let res_a = err_test(a);
///     let res_b = err_test(b);
///     let res_c = err_test(c);
///     assert_eq!(res_a, Error(NodePosition(ErrorKind::Custom(42), blah, Box::new(Position(ErrorKind::Tag, blah)))));
///     assert_eq!(res_b, Error(NodePosition(ErrorKind::Custom(42), &b"ijklblah"[..],
///       Box::new(NodePosition(ErrorKind::Custom(128), blah, Box::new(Position(ErrorKind::Tag, blah))))))
///     );
/// # }
/// ```
///
#[macro_export]
macro_rules! error (
  ($i:expr, $code:expr, $submac:ident!( $($args:tt)* )) => (
    {
      let cl = || {
        $submac!($i, $($args)*)
      };

      match cl() {
        $crate::IResult::Incomplete(x) => $crate::IResult::Incomplete(x),
        $crate::IResult::Done(i, o)    => $crate::IResult::Done(i, o),
        $crate::IResult::Error(e)      => {
          return $crate::IResult::Error($crate::Err::NodePosition($code, $i, Box::new(e)))
        }
      }
    }
  );
  ($i:expr, $code:expr, $f:expr) => (
    error!($i, $code, call!($f));
  );
);

/// Add an error if the child parser fails
///
/// While error! does an early return and avoids backtracking,
/// add_error! backtracks normally. It just provides more context
/// for an error
///
/// ```
/// # #[macro_use] extern crate nom;
/// # use std::collections;
/// # use nom::IResult::Error;
/// # use nom::Err::{Position,NodePosition};
/// # use nom::ErrorKind;
/// # fn main() {
///     named!(err_test, add_error!(ErrorKind::Custom(42), tag!("abcd")));
///
///     let a = &b"efghblah"[..];
///     let res_a = err_test(a);
///     assert_eq!(res_a, Error(NodePosition(ErrorKind::Custom(42), a, Box::new(Position(ErrorKind::Tag, a)))));
/// # }
/// ```
///
#[macro_export]
macro_rules! add_error (
  ($i:expr, $code:expr, $submac:ident!( $($args:tt)* )) => (
    {
      match $submac!($i, $($args)*) {
        $crate::IResult::Incomplete(x) => $crate::IResult::Incomplete(x),
        $crate::IResult::Done(i, o)    => $crate::IResult::Done(i, o),
        $crate::IResult::Error(e)      => {
          $crate::IResult::Error($crate::Err::NodePosition($code, $i, Box::new(e)))
        }
      }
    }
  );
  ($i:expr, $code:expr, $f:expr) => (
    add_error!($i, $code, call!($f));
  );
);


/// translate parser result from IResult<I,O,u32> to IResult<I,O,E> with a custom type
///
/// ```
/// # #[macro_use] extern crate nom;
/// # use std::collections;
/// # use nom::IResult::Error;
/// # use nom::Err::{Position,NodePosition};
/// # use nom::ErrorKind;
/// # fn main() {
///     // will add a Custom(42) error to the error chain
///     named!(err_test, add_error!(ErrorKind::Custom(42), tag!("abcd")));
///     // Convert to IREsult<&[u8], &[u8], &str>
///     named!(parser<&[u8], &[u8], &str>, add_error!(ErrorKind::Custom("custom error message"), fix_error!(&str, err_test)));
///
///     let a = &b"efghblah"[..];
///     let res_a = parser(a);
///     assert_eq!(res_a,  Error(NodePosition( ErrorKind::Custom("custom error message"), a, Box::new(Position(ErrorKind::Fix, a)))));
/// # }
/// ```
#[macro_export]
macro_rules! fix_error (
  ($i:expr, $t:ty, $submac:ident!( $($args:tt)* )) => (
    {
      match $submac!($i, $($args)*) {
        $crate::IResult::Incomplete(x) => $crate::IResult::Incomplete(x),
        $crate::IResult::Done(i, o)    => $crate::IResult::Done(i, o),
        $crate::IResult::Error(e) => {
          let err = match e {
            $crate::Err::Code(ErrorKind::Custom(_)) |
              $crate::Err::Node(ErrorKind::Custom(_), _) => {
              let e: ErrorKind<$t> = ErrorKind::Fix;
              $crate::Err::Code(e)
            },
            $crate::Err::Position(ErrorKind::Custom(_), p) |
              $crate::Err::NodePosition(ErrorKind::Custom(_), p, _) => {
              let e: ErrorKind<$t> = ErrorKind::Fix;
              $crate::Err::Position(e, p)
            },
            $crate::Err::Code(_) |
              $crate::Err::Node(_, _) => {
              let e: ErrorKind<$t> = ErrorKind::Fix;
              $crate::Err::Code(e)
            },
            $crate::Err::Position(_, p) |
              $crate::Err::NodePosition(_, p, _) => {
              let e: ErrorKind<$t> = ErrorKind::Fix;
              $crate::Err::Position(e, p)
            },
          };
          $crate::IResult::Error(err)
        }
      }
    }
  );
  ($i:expr, $t:ty, $f:expr) => (
    fix_error!($i, $t, call!($f));
  );
);

/// replaces a `Incomplete` returned by the child parser
/// with an `Error`
///
/// ```
/// # #[macro_use] extern crate nom;
/// # use std::collections;
/// # use nom::IResult::Error;
/// # use nom::Err::{Position,NodePosition};
/// # use nom::ErrorKind;
/// # fn main() {
///     named!(take_5, complete!(take!(5)));
///
///     let a = &b"abcd"[..];
///     let res_a = take_5(a);
///     assert_eq!(res_a,  Error(Position(ErrorKind::Complete, a)));
/// # }
/// ```
///
#[macro_export]
macro_rules! complete (
  ($i:expr, $submac:ident!( $($args:tt)* )) => (
    {
      match $submac!($i, $($args)*) {
        $crate::IResult::Done(i, o)    => $crate::IResult::Done(i, o),
        $crate::IResult::Error(e)      => $crate::IResult::Error(e),
        $crate::IResult::Incomplete(_) =>  {
          $crate::IResult::Error($crate::Err::Position($crate::ErrorKind::Complete, $i))
        },
      }
    }
  );
  ($i:expr, $f:expr) => (
    complete!($i, call!($f));
  );
);

/// A bit like `std::try!`, this macro will return the remaining input and parsed value if the child parser returned `Done`,
/// and will do an early return for `Error` and `Incomplete`
/// this can provide more flexibility than `chain!` if needed
///
/// ```
/// # #[macro_use] extern crate nom;
/// # use nom::IResult::{self, Done, Error};
/// # use nom::Err::Position;
/// # use nom::{be_u8,ErrorKind};
///
///  fn take_add(input:&[u8], size: u8) -> IResult<&[u8],&[u8]> {
///    let (i1, sz)     = try_parse!(input, be_u8);
///    let (i2, length) = try_parse!(i1, expr_opt!(size.checked_add(sz)));
///    let (i3, data)   = try_parse!(i2, take!(length));
///    return Done(i3, data);
///  }
/// # fn main() {
/// let arr1 = [1, 2, 3, 4, 5];
/// let r1 = take_add(&arr1[..], 1);
/// assert_eq!(r1, Done(&[4,5][..], &[2,3][..]));
///
/// let arr2 = [0xFE, 2, 3, 4, 5];
/// // size is overflowing
/// let r1 = take_add(&arr2[..], 42);
/// assert_eq!(r1, Error(Position(ErrorKind::ExprOpt,&[2,3,4,5][..])));
/// # }
/// ```
#[macro_export]
macro_rules! try_parse (
  ($i:expr, $submac:ident!( $($args:tt)* )) => (
    match $submac!($i, $($args)*) {
      $crate::IResult::Done(i,o)     => (i,o),
      $crate::IResult::Error(e)      => return $crate::IResult::Error(e),
      $crate::IResult::Incomplete(i) => return $crate::IResult::Incomplete(i)
    }
  );
  ($i:expr, $f:expr) => (
    try_parse!($i, call!($f))
  );
);

/// `flat_map!(R -> IResult<R,S>, S -> IResult<S,T>) => R -> IResult<R, T>`
///
/// combines a parser R -> IResult<R,S> and
/// a parser S -> IResult<S,T> to return another
/// parser R -> IResult<R,T>
#[macro_export]
macro_rules! flat_map(
  ($i:expr, $submac:ident!( $($args:tt)* ), $submac2:ident!( $($args2:tt)* )) => (
    {
      match $submac!($i, $($args)*) {
        $crate::IResult::Error(e)                            => $crate::IResult::Error(e),
        $crate::IResult::Incomplete($crate::Needed::Unknown) => $crate::IResult::Incomplete($crate::Needed::Unknown),
        $crate::IResult::Incomplete($crate::Needed::Size(i)) => $crate::IResult::Incomplete($crate::Needed::Size(i)),
        $crate::IResult::Done(i, o)                          => match $submac2!(o, $($args2)*) {
          $crate::IResult::Error(e)                                 => {
            let err = match e {
              $crate::Err::Code(k) | $crate::Err::Node(k, _) | $crate::Err::Position(k, _) | $crate::Err::NodePosition(k, _, _) => {
                $crate::Err::Position(k, $i)
              }
            };
            $crate::IResult::Error(err)
          },
          $crate::IResult::Incomplete($crate::Needed::Unknown)      => $crate::IResult::Incomplete($crate::Needed::Unknown),
          $crate::IResult::Incomplete($crate::Needed::Size(ref i2)) => $crate::IResult::Incomplete($crate::Needed::Size(*i2)),
          $crate::IResult::Done(_, o2)                              => $crate::IResult::Done(i, o2)
        }
      }
    }
  );
  ($i:expr, $submac:ident!( $($args:tt)* ), $g:expr) => (
    flat_map!($i, $submac!($($args)*), call!($g));
  );
  ($i:expr, $f:expr, $g:expr) => (
    flat_map!($i, call!($f), call!($g));
  );
  ($i:expr, $f:expr, $submac:ident!( $($args:tt)* )) => (
    flat_map!($i, call!($f), $submac!($($args)*));
  );
);

/// `map!(I -> IResult<I,O>, O -> P) => I -> IResult<I, P>`
/// maps a function on the result of a parser
#[macro_export]
macro_rules! map(
  ($i:expr, $submac:ident!( $($args:tt)* ), $g:expr) => (
    map_impl!($i, $submac!($($args)*), call!($g));
  );
  ($i:expr, $submac:ident!( $($args:tt)* ), $submac2:ident!( $($args2:tt)* )) => (
    map_impl!($i, $submac!($($args)*), $submac2!($($args2)*));
  );
  ($i:expr, $f:expr, $g:expr) => (
    map_impl!($i, call!($f), call!($g));
  );
  ($i:expr, $f:expr, $submac:ident!( $($args:tt)* )) => (
    map_impl!($i, call!($f), $submac!($($args)*));
  );
);

/// Internal parser, do not use directly
#[doc(hidden)]
#[macro_export]
macro_rules! map_impl(
  ($i:expr, $submac:ident!( $($args:tt)* ), $submac2:ident!( $($args2:tt)* )) => (
    {
      match $submac!($i, $($args)*) {
        $crate::IResult::Error(e)                            => $crate::IResult::Error(e),
        $crate::IResult::Incomplete($crate::Needed::Unknown) => $crate::IResult::Incomplete($crate::Needed::Unknown),
        $crate::IResult::Incomplete($crate::Needed::Size(i)) => $crate::IResult::Incomplete($crate::Needed::Size(i)),
        $crate::IResult::Done(i, o)                          => $crate::IResult::Done(i, $submac2!(o, $($args2)*))
      }
    }
  );
);

/// `map_res!(I -> IResult<I,O>, O -> Result<P>) => I -> IResult<I, P>`
/// maps a function returning a Result on the output of a parser
#[macro_export]
macro_rules! map_res (
  ($i:expr, $submac:ident!( $($args:tt)* ), $g:expr) => (
    map_res_impl!($i, $submac!($($args)*), call!($g));
  );
  ($i:expr, $submac:ident!( $($args:tt)* ), $submac2:ident!( $($args2:tt)* )) => (
    map_res_impl!($i, $submac!($($args)*), $submac2!($($args2)*));
  );
  ($i:expr, $f:expr, $g:expr) => (
    map_res_impl!($i, call!($f), call!($g));
  );
  ($i:expr, $f:expr, $submac:ident!( $($args:tt)* )) => (
    map_res_impl!($i, call!($f), $submac!($($args)*));
  );
);

/// Internal parser, do not use directly
#[doc(hidden)]
#[macro_export]
macro_rules! map_res_impl (
  ($i:expr, $submac:ident!( $($args:tt)* ), $submac2:ident!( $($args2:tt)* )) => (
    {
      match $submac!($i, $($args)*) {
        $crate::IResult::Error(e)                            => $crate::IResult::Error(e),
        $crate::IResult::Incomplete($crate::Needed::Unknown) => $crate::IResult::Incomplete($crate::Needed::Unknown),
        $crate::IResult::Incomplete($crate::Needed::Size(i)) => $crate::IResult::Incomplete($crate::Needed::Size(i)),
        $crate::IResult::Done(i, o)                          => match $submac2!(o, $($args2)*) {
          Ok(output) => $crate::IResult::Done(i, output),
          Err(_)     => $crate::IResult::Error($crate::Err::Position($crate::ErrorKind::MapRes, $i))
        }
      }
    }
  );
);


/// `map_opt!(I -> IResult<I,O>, O -> Option<P>) => I -> IResult<I, P>`
/// maps a function returning an Option on the output of a parser
#[macro_export]
macro_rules! map_opt (
  ($i:expr, $submac:ident!( $($args:tt)* ), $g:expr) => (
    map_opt_impl!($i, $submac!($($args)*), call!($g));
  );
  ($i:expr, $submac:ident!( $($args:tt)* ), $submac2:ident!( $($args2:tt)* )) => (
    map_opt_impl!($i, $submac!($($args)*), $submac2!($($args2)*));
  );
  ($i:expr, $f:expr, $g:expr) => (
    map_opt_impl!($i, call!($f), call!($g));
  );
  ($i:expr, $f:expr, $submac:ident!( $($args:tt)* )) => (
    map_opt_impl!($i, call!($f), $submac!($($args)*));
  );
);

/// Internal parser, do not use directly
#[doc(hidden)]
#[macro_export]
macro_rules! map_opt_impl (
  ($i:expr, $submac:ident!( $($args:tt)* ), $submac2:ident!( $($args2:tt)* )) => (
    {
      match $submac!($i, $($args)*) {
        $crate::IResult::Error(e)                            => $crate::IResult::Error(e),
        $crate::IResult::Incomplete($crate::Needed::Unknown) => $crate::IResult::Incomplete($crate::Needed::Unknown),
        $crate::IResult::Incomplete($crate::Needed::Size(i)) => $crate::IResult::Incomplete($crate::Needed::Size(i)),
        $crate::IResult::Done(i, o)                          => match $submac2!(o, $($args2)*) {
          ::std::option::Option::Some(output) => $crate::IResult::Done(i, output),
          ::std::option::Option::None         => $crate::IResult::Error($crate::Err::Position($crate::ErrorKind::MapOpt, $i))
        }
      }
    }
  );
);

/// `value!(T, R -> IResult<R, S> ) => R -> IResult<R, T>`
///
/// or `value!(T) => R -> IResult<R, T>`
///
/// If the child parser was successful, return the value.
/// If no child parser is provided, always return the value
///
/// ```
/// # #[macro_use] extern crate nom;
/// # use nom::IResult::Done;
/// # fn main() {
///  named!(x<u8>, value!(42, delimited!(tag!("<!--"), take!(5), tag!("-->"))));
///  named!(y<u8>, delimited!(tag!("<!--"), value!(42), tag!("-->")));
///  let r = x(&b"<!-- abc --> aaa"[..]);
///  assert_eq!(r, Done(&b" aaa"[..], 42));
///
///  let r2 = y(&b"<!----> aaa"[..]);
///  assert_eq!(r2, Done(&b" aaa"[..], 42));
/// # }
/// ```
#[macro_export]
macro_rules! value (
  ($i:expr, $res:expr, $submac:ident!( $($args:tt)* )) => (
    {
      match $submac!($i, $($args)*) {
        $crate::IResult::Done(i,_)     => {
          $crate::IResult::Done(i, $res)
        },
        $crate::IResult::Error(e)      => $crate::IResult::Error(e),
        $crate::IResult::Incomplete(i) => $crate::IResult::Incomplete(i)
      }
    }
  );
  ($i:expr, $res:expr, $f:expr) => (
    value!($i, $res, call!($f))
  );
  ($i:expr, $res:expr) => (
    $crate::IResult::Done($i, $res)
  );
);

/// `expr_res!(Result<E,O>) => I -> IResult<I, O>`
/// evaluate an expression that returns a Result<T,E> and returns a IResult::Done(I,T) if Ok
///
/// See expr_opt for an example
#[macro_export]
macro_rules! expr_res (
  ($i:expr, $e:expr) => (
    {
      match $e {
        Ok(output) => $crate::IResult::Done($i, output),
        Err(_)     => $crate::IResult::Error($crate::Err::Position($crate::ErrorKind::ExprRes, $i))
      }
    }
  );
);

/// `expr_opt!(Option<O>) => I -> IResult<I, O>`
/// evaluate an expression that returns a Option<T> and returns a IResult::Done(I,T) if Some
///
/// Useful when doing computations in a chain
///
/// ```
/// # #[macro_use] extern crate nom;
/// # use nom::IResult::{self, Done, Error};
/// # use nom::Err::Position;
/// # use nom::{be_u8,ErrorKind};
///
///  fn take_add(input:&[u8], size: u8) -> IResult<&[u8],&[u8]> {
///    chain!(input,
///      sz:     be_u8                             ~
///      length: expr_opt!(size.checked_add(sz))   ~ // checking for integer overflow (returns an Option)
///      data:   take!(length)                     ,
///      ||{ data }
///    )
///  }
/// # fn main() {
/// let arr1 = [1, 2, 3, 4, 5];
/// let r1 = take_add(&arr1[..], 1);
/// assert_eq!(r1, Done(&[4,5][..], &[2,3][..]));
///
/// let arr2 = [0xFE, 2, 3, 4, 5];
/// // size is overflowing
/// let r1 = take_add(&arr2[..], 42);
/// assert_eq!(r1, Error(Position(ErrorKind::ExprOpt,&[2,3,4,5][..])));
/// # }
/// ```
#[macro_export]
macro_rules! expr_opt (
  ($i:expr, $e:expr) => (
    {
      match $e {
        ::std::option::Option::Some(output) => $crate::IResult::Done($i, output),
        ::std::option::Option::None         => $crate::IResult::Error($crate::Err::Position($crate::ErrorKind::ExprOpt, $i))
      }
    }
  );
);

/// `chain!(I->IResult<I,A> ~ I->IResult<I,B> ~ ... I->IResult<I,X> , || { return O } ) => I -> IResult<I, O>`
/// chains parsers and assemble the results through a closure
///
/// The input type `I` must implement `nom::InputLength`.
///
/// This combinator will count how much data is consumed by every child parser and take it into account if
/// there is not enough data
///
/// ```
/// # #[macro_use] extern crate nom;
/// # use nom::IResult::{self, Done, Error};
/// # use nom::Err::Position;
/// # use nom::ErrorKind;
/// #[derive(PartialEq,Eq,Debug)]
/// struct B {
///   a: u8,
///   b: Option<u8>
/// }
///
/// named!(y, tag!("efgh"));
///
/// fn ret_int(i:&[u8]) -> IResult<&[u8], u8> { Done(i, 1) }
/// named!(ret_y<&[u8], u8>, map!(y, |_| 1)); // return 1 if the "efgh" tag is found
///
///  named!(z<&[u8], B>,
///    chain!(
///      tag!("abcd")  ~     // the '~' character is used as separator
///      aa: ret_int   ~     // the result of that parser will be used in the closure
///      tag!("abcd")? ~     // this parser is optional
///      bb: ret_y?    ,     // the result of that parser is an option
///                          // the last parser in the chain is followed by a ','
///      ||{B{a: aa, b: bb}}
///    )
///  );
///
/// # fn main() {
/// // the first "abcd" tag is not present, we have an error
/// let r1 = z(&b"efgh"[..]);
/// assert_eq!(r1, Error(Position(ErrorKind::Tag,&b"efgh"[..])));
///
/// // everything is present, everything is parsed
/// let r2 = z(&b"abcdabcdefgh"[..]);
/// assert_eq!(r2, Done(&b""[..], B{a: 1, b: Some(1)}));
///
/// // the second "abcd" tag is optional
/// let r3 = z(&b"abcdefgh"[..]);
/// assert_eq!(r3, Done(&b""[..], B{a: 1, b: Some(1)}));
///
/// // the result of ret_y is optional, as seen in the B structure
/// let r4 = z(&b"abcdabcdwxyz"[..]);
/// assert_eq!(r4, Done(&b"wxyz"[..], B{a: 1, b: None}));
/// # }
/// ```
#[macro_export]
macro_rules! chain (
  ($i:expr, $($rest:tt)*) => (
    {
      //use $crate::InputLength;
      chaining_parser!($i, 0usize, $($rest)*)
    }
  );
);

/// Internal parser, do not use directly
#[doc(hidden)]
#[macro_export]
macro_rules! chaining_parser (
  ($i:expr, $consumed:expr, $e:ident ~ $($rest:tt)*) => (
    chaining_parser!($i, $consumed, call!($e) ~ $($rest)*);
  );
  ($i:expr, $consumed:expr, $submac:ident!( $($args:tt)* ) ~ $($rest:tt)*) => (
    {
      use $crate::InputLength;
      match $submac!($i, $($args)*) {
        $crate::IResult::Error(e)      => $crate::IResult::Error(e),
        $crate::IResult::Incomplete($crate::Needed::Unknown) => $crate::IResult::Incomplete($crate::Needed::Unknown),
        $crate::IResult::Incomplete($crate::Needed::Size(i)) => $crate::IResult::Incomplete($crate::Needed::Size($consumed + i)),
        $crate::IResult::Done(i,_)     => {
          chaining_parser!(i, $consumed + (($i).input_len() - i.input_len()), $($rest)*)
        }
      }
    }
);

  ($i:expr, $consumed:expr, $e:ident ? ~ $($rest:tt)*) => (
    chaining_parser!($i, $consumed, call!($e) ? ~ $($rest)*);
  );

  ($i:expr, $consumed:expr, $submac:ident!( $($args:tt)* ) ? ~ $($rest:tt)*) => ({
    {
      use $crate::InputLength;
      let res = $submac!($i, $($args)*);
      if let $crate::IResult::Incomplete(inc) = res {
        match inc {
          $crate::Needed::Unknown => $crate::IResult::Incomplete($crate::Needed::Unknown),
          $crate::Needed::Size(i) => $crate::IResult::Incomplete($crate::Needed::Size($consumed + i)),
        }
      } else {
        let input = if let $crate::IResult::Done(i,_) = res {
          i
        } else {
          $i
        };
        chaining_parser!(input, $consumed + (($i).input_len() - input.input_len()), $($rest)*)
      }
    }
  });

  ($i:expr, $consumed:expr, $field:ident : $e:ident ~ $($rest:tt)*) => (
    chaining_parser!($i, $consumed, $field: call!($e) ~ $($rest)*);
  );

  ($i:expr, $consumed:expr, $field:ident : $submac:ident!( $($args:tt)* ) ~ $($rest:tt)*) => (
    {
      use $crate::InputLength;
      match  $submac!($i, $($args)*) {
        $crate::IResult::Error(e)      => $crate::IResult::Error(e),
        $crate::IResult::Incomplete($crate::Needed::Unknown) => $crate::IResult::Incomplete($crate::Needed::Unknown),
        $crate::IResult::Incomplete($crate::Needed::Size(i)) => $crate::IResult::Incomplete($crate::Needed::Size($consumed + i)),
        $crate::IResult::Done(i,o)     => {
          let $field = o;
          chaining_parser!(i, $consumed + (($i).input_len() - i.input_len()), $($rest)*)
        }
      }
    }
  );

  ($i:expr, $consumed:expr, mut $field:ident : $e:ident ~ $($rest:tt)*) => (
    chaining_parser!($i, $consumed, mut $field: call!($e) ~ $($rest)*);
  );

  ($i:expr, $consumed:expr, mut $field:ident : $submac:ident!( $($args:tt)* ) ~ $($rest:tt)*) => (
    {
      use $crate::InputLength;
      match  $submac!($i, $($args)*) {
        $crate::IResult::Error(e)      => $crate::IResult::Error(e),
        $crate::IResult::Incomplete($crate::Needed::Unknown) => $crate::IResult::Incomplete($crate::Needed::Unknown),
        $crate::IResult::Incomplete($crate::Needed::Size(i)) => $crate::IResult::Incomplete($crate::Needed::Size($consumed + i)),
        $crate::IResult::Done(i,o)     => {
          let mut $field = o;
          chaining_parser!(i, $consumed + ($i).input_len() - i.input_len(), $($rest)*)
        }
      }
    }
  );

  ($i:expr, $consumed:expr, $field:ident : $e:ident ? ~ $($rest:tt)*) => (
    chaining_parser!($i, $consumed, $field : call!($e) ? ~ $($rest)*);
  );

  ($i:expr, $consumed:expr, $field:ident : $submac:ident!( $($args:tt)* ) ? ~ $($rest:tt)*) => ({
    {
      use $crate::InputLength;
      let res = $submac!($i, $($args)*);
      if let $crate::IResult::Incomplete(inc) = res {
        match inc {
          $crate::Needed::Unknown => $crate::IResult::Incomplete($crate::Needed::Unknown),
          $crate::Needed::Size(i) => $crate::IResult::Incomplete($crate::Needed::Size($consumed + i)),
        }
      } else {
        let ($field,input) = if let $crate::IResult::Done(i,o) = res {
          (::std::option::Option::Some(o),i)
        } else {
          (::std::option::Option::None,$i)
        };
        chaining_parser!(input, $consumed + ($i).input_len() - input.input_len(), $($rest)*)
      }
    }
  });

  ($i:expr, $consumed:expr, mut $field:ident : $e:ident ? ~ $($rest:tt)*) => (
    chaining_parser!($i, $consumed, mut $field : call!($e) ? ~ $($rest)*);
  );

  ($i:expr, $consumed:expr, mut $field:ident : $submac:ident!( $($args:tt)* ) ? ~ $($rest:tt)*) => ({
    {
      use $crate::InputLength;
      let res = $submac!($i, $($args)*);
      if let $crate::IResult::Incomplete(inc) = res {
        match inc {
          $crate::Needed::Unknown => $crate::IResult::Incomplete($crate::Needed::Unknown),
          $crate::Needed::Size(i) => $crate::IResult::Incomplete($crate::Needed::Size($consumed + i)),
        }
      } else {
        let (mut $field,input) = if let $crate::IResult::Done(i,o) = res {
          (::std::option::Option::Some(o),i)
        } else {
          (::std::option::Option::None,$i)
        };
        chaining_parser!(input, $consumed + ($i).input_len() - input.input_len(), $($rest)*)
      }
    }
  });

  // ending the chain
  ($i:expr, $consumed:expr, $e:ident, $assemble:expr) => (
    chaining_parser!($i, $consumed, call!($e), $assemble);
  );

  ($i:expr, $consumed:expr, $submac:ident!( $($args:tt)* ), $assemble:expr) => (
    match $submac!($i, $($args)*) {
      $crate::IResult::Error(e)      => $crate::IResult::Error(e),
      $crate::IResult::Incomplete($crate::Needed::Unknown) => $crate::IResult::Incomplete($crate::Needed::Unknown),
      $crate::IResult::Incomplete($crate::Needed::Size(i)) => $crate::IResult::Incomplete($crate::Needed::Size($consumed + i)),
      $crate::IResult::Done(i,_)     => {
        $crate::IResult::Done(i, $assemble())
      }
    }
  );

  ($i:expr, $consumed:expr, $e:ident ?, $assemble:expr) => (
    chaining_parser!($i, $consumed, call!($e) ?, $assemble);
  );

  ($i:expr, $consumed:expr, $submac:ident!( $($args:tt)* ) ?, $assemble:expr) => ({
    let res = $submac!($i, $($args)*);
    if let $crate::IResult::Incomplete(inc) = res {
      match inc {
        $crate::Needed::Unknown => $crate::IResult::Incomplete($crate::Needed::Unknown),
        $crate::Needed::Size(i) => $crate::IResult::Incomplete($crate::Needed::Size($consumed + i)),
      }
    } else {
      let input = if let $crate::IResult::Done(i,_) = res {
        i
      } else {
        $i
      };
      $crate::IResult::Done(input, $assemble())
    }
  });

  ($i:expr, $consumed:expr, $field:ident : $e:ident, $assemble:expr) => (
    chaining_parser!($i, $consumed, $field: call!($e), $assemble);
  );

  ($i:expr, $consumed:expr, $field:ident : $submac:ident!( $($args:tt)* ), $assemble:expr) => (
    match $submac!($i, $($args)*) {
      $crate::IResult::Error(e)      => $crate::IResult::Error(e),
      $crate::IResult::Incomplete($crate::Needed::Unknown) => $crate::IResult::Incomplete($crate::Needed::Unknown),
      $crate::IResult::Incomplete($crate::Needed::Size(i)) => $crate::IResult::Incomplete($crate::Needed::Size($consumed + i)),
      $crate::IResult::Done(i,o)     => {
        let $field = o;
        $crate::IResult::Done(i, $assemble())
      }
    }
  );

  ($i:expr, $consumed:expr, mut $field:ident : $e:ident, $assemble:expr) => (
    chaining_parser!($i, $consumed, mut $field: call!($e), $assemble);
  );

  ($i:expr, $consumed:expr, mut $field:ident : $submac:ident!( $($args:tt)* ), $assemble:expr) => (
    match $submac!($i, $($args)*) {
      $crate::IResult::Error(e)      => $crate::IResult::Error(e),
      $crate::IResult::Incomplete($crate::Needed::Unknown) => $crate::IResult::Incomplete($crate::Needed::Unknown),
      $crate::IResult::Incomplete($crate::Needed::Size(i)) => $crate::IResult::Incomplete($crate::Needed::Size($consumed + i)),
      $crate::IResult::Done(i,o)     => {
        let mut $field = o;
        $crate::IResult::Done(i, $assemble())
      }
    }
  );

  ($i:expr, $consumed:expr, $field:ident : $e:ident ? , $assemble:expr) => (
    chaining_parser!($i, $consumed, $field : call!($e) ? , $assemble);
  );

  ($i:expr, $consumed:expr, $field:ident : $submac:ident!( $($args:tt)* ) ? , $assemble:expr) => ({
    let res = $submac!($i, $($args)*);
    if let $crate::IResult::Incomplete(inc) = res {
      match inc {
        $crate::Needed::Unknown => $crate::IResult::Incomplete($crate::Needed::Unknown),
        $crate::Needed::Size(i) => $crate::IResult::Incomplete($crate::Needed::Size($consumed + i)),
      }
    } else {
      let ($field,input) = if let $crate::IResult::Done(i,o) = res {
        (::std::option::Option::Some(o), i)
      } else {
        (::std::option::Option::None, $i)
      };
      $crate::IResult::Done(input, $assemble())
    }
  });

  ($i:expr, $consumed:expr, mut $field:ident : $e:ident ? , $assemble:expr) => (
    chaining_parser!($i, $consumed, $field : call!($e) ? , $assemble);
  );

  ($i:expr, $consumed:expr, mut $field:ident : $submac:ident!( $($args:tt)* ) ? , $assemble:expr) => ({
    let res = $submac!($i, $($args)*);
    if let $crate::IResult::Incomplete(inc) = res {
      match inc {
        $crate::Needed::Unknown => $crate::IResult::Incomplete($crate::Needed::Unknown),
        $crate::Needed::Size(i) => $crate::IResult::Incomplete($crate::Needed::Size($consumed + i)),
      }
    } else {
      let (mut $field,input) = if let $crate::IResult::Done(i,o) = res {
        (::std::option::Option::Some(o), i)
      } else {
        (::std::option::Option::None, $i)
      };
      $crate::IResult::Done(input, $assemble())
    }
  });

  ($i:expr, $consumed:expr, $assemble:expr) => (
    $crate::IResult::Done($i, $assemble())
  )
);


/// `tuple!(I->IResult<I,A>, I->IResult<I,B>, ... I->IResult<I,X>) => I -> IResult<I, (A, B, ..., X)>`
/// chains parsers and assemble the sub results in a tuple.
///
/// The input type `I` must implement `nom::InputLength`.
///
/// This combinator will count how much data is consumed by every child parser and take it into account if
/// there is not enough data
///
/// ```
/// # #[macro_use] extern crate nom;
/// # use nom::IResult::{self, Done, Error};
/// # use nom::Err::Position;
/// # use nom::ErrorKind;
/// # use nom::be_u16;
/// // the return type depends of the children parsers
/// named!(parser<&[u8], (u16, &[u8], &[u8]) >,
///   tuple!(
///     be_u16 ,
///     take!(3),
///     tag!("fg")
///   )
/// );
///
/// # fn main() {
/// assert_eq!(
///   parser(&b"abcdefgh"[..]),
///   Done(
///     &b"h"[..],
///     (0x6162u16, &b"cde"[..], &b"fg"[..])
///   )
/// );
/// # }
/// ```
#[macro_export]
macro_rules! tuple (
  ($i:expr, $($rest:tt)*) => (
    {
      tuple_parser!($i, 0usize, (), $($rest)*)
    }
  );
);

/// Internal parser, do not use directly
#[doc(hidden)]
#[macro_export]
macro_rules! tuple_parser (
  ($i:expr, $consumed:expr, ($($parsed:tt),*), $e:ident, $($rest:tt)*) => (
    tuple_parser!($i, $consumed, ($($parsed),*), call!($e), $($rest)*);
  );
  ($i:expr, $consumed:expr, (), $submac:ident!( $($args:tt)* ), $($rest:tt)*) => (
    {
      use $crate::InputLength;
      match $submac!($i, $($args)*) {
        $crate::IResult::Error(e)                            => $crate::IResult::Error(e),
        $crate::IResult::Incomplete($crate::Needed::Unknown) => $crate::IResult::Incomplete($crate::Needed::Unknown),
        $crate::IResult::Incomplete($crate::Needed::Size(i)) => $crate::IResult::Incomplete($crate::Needed::Size($consumed + i)),
        $crate::IResult::Done(i,o)     => {
          tuple_parser!(i, $consumed + (($i).input_len() - i.input_len()), (o), $($rest)*)
        }
      }
    }
  );
  ($i:expr, $consumed:expr, ($($parsed:tt)*), $submac:ident!( $($args:tt)* ), $($rest:tt)*) => (
    {
      use $crate::InputLength;
      match $submac!($i, $($args)*) {
        $crate::IResult::Error(e)                            => $crate::IResult::Error(e),
        $crate::IResult::Incomplete($crate::Needed::Unknown) => $crate::IResult::Incomplete($crate::Needed::Unknown),
        $crate::IResult::Incomplete($crate::Needed::Size(i)) => $crate::IResult::Incomplete($crate::Needed::Size($consumed + i)),
        $crate::IResult::Done(i,o)     => {
          tuple_parser!(i, $consumed + (($i).input_len() - i.input_len()), ($($parsed)* , o), $($rest)*)
        }
      }
    }
  );
  ($i:expr, $consumed:expr, ($($parsed:tt),*), $e:ident) => (
    tuple_parser!($i, $consumed, ($($parsed),*), call!($e));
  );
  ($i:expr, $consumed:expr, (), $submac:ident!( $($args:tt)* )) => (
    {
      use $crate::InputLength;
      match $submac!($i, $($args)*) {
        $crate::IResult::Error(e)                            => $crate::IResult::Error(e),
        $crate::IResult::Incomplete($crate::Needed::Unknown) => $crate::IResult::Incomplete($crate::Needed::Unknown),
        $crate::IResult::Incomplete($crate::Needed::Size(i)) => $crate::IResult::Incomplete($crate::Needed::Size($consumed + i)),
        $crate::IResult::Done(i,o)     => {
          $crate::IResult::Done(i, (o))
        }
      }
    }
  );
  ($i:expr, $consumed:expr, ($($parsed:expr),*), $submac:ident!( $($args:tt)* )) => (
    {
      use $crate::InputLength;
      match $submac!($i, $($args)*) {
        $crate::IResult::Error(e)                            => $crate::IResult::Error(e),
        $crate::IResult::Incomplete($crate::Needed::Unknown) => $crate::IResult::Incomplete($crate::Needed::Unknown),
        $crate::IResult::Incomplete($crate::Needed::Size(i)) => $crate::IResult::Incomplete($crate::Needed::Size($consumed + i)),
        $crate::IResult::Done(i,o)     => {
          $crate::IResult::Done(i, ($($parsed),* , o))
        }
      }
    }
  );
  ($i:expr, $consumed:expr, ($($parsed:expr),*)) => (
    {
      $crate::IResult::Done($i, ($($parsed),*))
    }
  );
);
/// `alt!(I -> IResult<I,O> | I -> IResult<I,O> | ... | I -> IResult<I,O> ) => I -> IResult<I, O>`
/// try a list of parsers, return the result of the first successful one
///
/// If one of the parser returns Incomplete, alt will return Incomplete, to retry
/// once you get more input. Note that it is better for performance to know the
/// minimum size of data you need before you get into alt.
///
/// ```
/// # #[macro_use] extern crate nom;
/// # use nom::IResult::Done;
/// # fn main() {
///  named!( test, alt!( tag!( "abcd" ) | tag!( "efgh" ) ) );
///  let r1 = test(b"abcdefgh");
///  assert_eq!(r1, Done(&b"efgh"[..], &b"abcd"[..]));
///  let r2 = test(&b"efghijkl"[..]);
///  assert_eq!(r2, Done(&b"ijkl"[..], &b"efgh"[..]));
///  # }
/// ```
///
/// There is another syntax for alt allowing a block to manipulate the result:
///
/// ```
/// # #[macro_use] extern crate nom;
/// # use nom::IResult::Done;
/// # fn main() {
///     #[derive(Debug,PartialEq,Eq)]
///     enum Tagged {
///       Abcd,
///       Efgh,
///       Took(usize)
///     }
///     named!(test<Tagged>, alt!(
///         tag!("abcd") => { |_|          Tagged::Abcd }
///       | tag!("efgh") => { |_|          Tagged::Efgh }
///       | take!(5)     => { |res: &[u8]| Tagged::Took(res.len()) } // the closure takes the result as argument if the parser is successful
///     ));
///     let r1 = test(b"abcdefgh");
///     assert_eq!(r1, Done(&b"efgh"[..], Tagged::Abcd));
///     let r2 = test(&b"efghijkl"[..]);
///     assert_eq!(r2, Done(&b"ijkl"[..], Tagged::Efgh));
///     let r3 = test(&b"mnopqrst"[..]);
///     assert_eq!(r3, Done(&b"rst"[..],  Tagged::Took(5)));
/// # }
/// ```
///
/// **BE CAREFUL** there is a case where the behaviour of `alt!` can be confusing:
///
/// when the alternatives have different lengths, like this case:
///
/// ```ignore
///  named!( test, alt!( tag!( "abcd" ) | tag!( "ef" ) | tag!( "ghi" ) | tag!( "kl" ) ) );
/// ```
///
/// With this parser, if you pass `"abcd"` as input, the first alternative parses it correctly,
/// but if you pass `"efg"`, the first alternative will return `Incomplete`, since it needs an input
/// of 4 bytes. This behaviour of `alt!` is expected: if you get a partial input that isn't matched
/// by the first alternative, but would match if the input was complete, you want `alt!` to indicate
/// that it cannot decide with limited information.
///
/// There are two ways to fix this behaviour. The first one consists in ordering the alternatives
/// by size, like this:
///
/// ```ignore
///  named!( test, alt!( tag!( "ef" ) | tag!( "kl") | tag!( "ghi" ) | tag!( "abcd" ) ) );
/// ```
///
/// With this solution, the largest alternative will be tested last.
///
/// The other solution uses the `complete!` combinator, which transforms an `Incomplete` in an
/// `Error`. If one of the alternatives returns `Incomplete` but is wrapped by `complete!`,
/// `alt!` will try the next alternative. This is useful when you know that
/// you will not get partial input:
///
/// ```ignore
///  named!( test,
///    alt!(
///      complete!( tag!( "abcd" ) ) |
///      complete!( tag!( "ef"   ) ) |
///      complete!( tag!( "ghi"  ) ) |
///      complete!( tag!( "kl"   ) )
///    )
///  );
/// ```
///
/// If you want the `complete!` combinator to be applied to all rules then use the convenience
/// `alt_complete!` macro (see below).
///
/// This behaviour of `alt!` can get especially confusing if multiple alternatives have different
/// sizes but a common prefix, like this:
///
/// ```ignore
///  named!( test, alt!( tag!( "abcd" ) | tag!( "ab" ) | tag!( "ef" ) ) );
/// ```
///
/// in that case, if you order by size, passing `"abcd"` as input will always be matched by the
/// smallest parser, so the solution using `complete!` is better suited.
///
/// You can also nest multiple `alt!`, like this:
///
/// ```ignore
///  named!( test,
///    alt!(
///      preceded!(
///        tag!("ab"),
///        alt!(
///          tag!( "cd" ) |
///          eof
///        )
///      )
///    | tag!( "ef" )
///    )
///  );
/// ```
///
///  `preceded!` will first parse `"ab"` then, if successful, try the alternatives "cd",
///  or empty input (End Of File). If none of them work, `preceded!` will fail and
///  "ef" will be tested.
///
#[macro_export]
macro_rules! alt (
  ($i:expr, $($rest:tt)*) => (
    {
      alt_parser!($i, $($rest)*)
    }
  );
);

/// Internal parser, do not use directly
#[doc(hidden)]
#[macro_export]
macro_rules! alt_parser (
  ($i:expr, $e:ident | $($rest:tt)*) => (
    alt_parser!($i, call!($e) | $($rest)*);
  );

  ($i:expr, $subrule:ident!( $($args:tt)*) | $($rest:tt)*) => (
    {
      let res = $subrule!($i, $($args)*);
      match res {
        $crate::IResult::Done(_,_)     => res,
        $crate::IResult::Incomplete(_) => res,
        _                              => alt_parser!($i, $($rest)*)
      }
    }
  );

  ($i:expr, $subrule:ident!( $($args:tt)* ) => { $gen:expr } | $($rest:tt)+) => (
    {
      match $subrule!( $i, $($args)* ) {
        $crate::IResult::Done(i,o)     => $crate::IResult::Done(i,$gen(o)),
        $crate::IResult::Incomplete(x) => $crate::IResult::Incomplete(x),
        $crate::IResult::Error(_)      => {
          alt_parser!($i, $($rest)*)
        }
      }
    }
  );

  ($i:expr, $e:ident => { $gen:expr } | $($rest:tt)*) => (
    alt_parser!($i, call!($e) => { $gen } | $($rest)*);
  );

  ($i:expr, $e:ident => { $gen:expr }) => (
    alt_parser!($i, call!($e) => { $gen });
  );

  ($i:expr, $subrule:ident!( $($args:tt)* ) => { $gen:expr }) => (
    {
      match $subrule!( $i, $($args)* ) {
        $crate::IResult::Done(i,o)     => $crate::IResult::Done(i,$gen(o)),
        $crate::IResult::Incomplete(x) => $crate::IResult::Incomplete(x),
        $crate::IResult::Error(_)      => {
          alt_parser!($i)
        }
      }
    }
  );

  ($i:expr, $e:ident) => (
    alt_parser!($i, call!($e));
  );

  ($i:expr, $subrule:ident!( $($args:tt)*)) => (
    {
      match $subrule!( $i, $($args)* ) {
        $crate::IResult::Done(i,o)     => $crate::IResult::Done(i,o),
        $crate::IResult::Incomplete(x) => $crate::IResult::Incomplete(x),
        $crate::IResult::Error(_)      => {
          alt_parser!($i)
        }
      }
    }
  );

  ($i:expr) => (
    $crate::IResult::Error($crate::Err::Position($crate::ErrorKind::Alt,$i))
  );
);

/// This is a combination of the `alt!` and `complete!` combinators. Rather
/// than returning `Incomplete` on partial input, `alt_complete!` will try the
/// next alternative in the chain. You should use this only if you know you
/// will not receive partial input for the rules you're trying to match (this
/// is almost always the case for parsing programming languages).
#[macro_export]
macro_rules! alt_complete (
  // Recursive rules (must include `complete!` around the head)

  ($i:expr, $e:ident | $($rest:tt)*) => (
    alt_complete!($i, complete!(call!($e)) | $($rest)*);
  );

  ($i:expr, $subrule:ident!( $($args:tt)*) | $($rest:tt)*) => (
    {
      let res = complete!($i, $subrule!($($args)*));
      match res {
        $crate::IResult::Done(_,_) => res,
        _ => alt_complete!($i, $($rest)*),
      }
    }
  );

  ($i:expr, $subrule:ident!( $($args:tt)* ) => { $gen:expr } | $($rest:tt)+) => (
    {
      match complete!($i, $subrule!($($args)*)) {
        $crate::IResult::Done(i,o) => $crate::IResult::Done(i,$gen(o)),
        _ => alt_complete!($i, $($rest)*),
      }
    }
  );

  ($i:expr, $e:ident => { $gen:expr } | $($rest:tt)*) => (
    alt_complete!($i, complete!(call!($e)) => { $gen } | $($rest)*);
  );

  // Tail (non-recursive) rules

  ($i:expr, $e:ident => { $gen:expr }) => (
    alt_complete!($i, call!($e) => { $gen });
  );

  ($i:expr, $subrule:ident!( $($args:tt)* ) => { $gen:expr }) => (
    alt_parser!($i, $subrule!($($args)*) => { $gen })
  );

  ($i:expr, $e:ident) => (
    alt_complete!($i, call!($e));
  );

  ($i:expr, $subrule:ident!( $($args:tt)*)) => (
    alt_parser!($i, $subrule!($($args)*))
  );
);

/// `switch!(I -> IResult<I,P>, P => I -> IResult<I,O> | ... | P => I -> IResult<I,O> ) => I -> IResult<I, O>`
/// choose the next parser depending on the result of the first one, if successful,
/// and returns the result of the second parser
///
/// ```
/// # #[macro_use] extern crate nom;
/// # use nom::IResult::{Done,Error};
/// # use nom::Err::{Position, NodePosition};
/// # use nom::ErrorKind;
/// # fn main() {
///  named!(sw,
///    switch!(take!(4),
///      b"abcd" => tag!("XYZ") |
///      b"efgh" => tag!("123")
///    )
///  );
///
///  let a = b"abcdXYZ123";
///  let b = b"abcdef";
///  let c = b"efgh123";
///  let d = b"blah";
///
///  assert_eq!(sw(&a[..]), Done(&b"123"[..], &b"XYZ"[..]));
///  assert_eq!(sw(&b[..]), Error(NodePosition(ErrorKind::Switch, &b"abcdef"[..], Box::new(Position(ErrorKind::Tag, &b"ef"[..])))));
///  assert_eq!(sw(&c[..]), Done(&b""[..], &b"123"[..]));
///  assert_eq!(sw(&d[..]), Error(Position(ErrorKind::Switch, &b"blah"[..])));
///  # }
/// ```
///
/// Due to limitations in Rust macros, it is not possible to have simple functions on the right hand
/// side of pattern, like this:
///
/// ```ignore
///  named!(sw,
///    switch!(take!(4),
///      b"abcd" => tag!("XYZ") |
///      b"efgh" => tag!("123")
///    )
///  );
/// ```
///
/// If you want to pass your own functions instead, you can use the `call!` combinator as follows:
///
/// ```ignore
///  named!(xyz, tag!("XYZ"));
///  named!(num, tag!("123"));
///  named!(sw,
///    switch!(take!(4),
///      b"abcd" => call!(xyz) |
///      b"efgh" => call!(num)
///    )
///  );
/// ```
///
#[macro_export]
macro_rules! switch (
  ($i:expr, $submac:ident!( $($args:tt)*), $($rest:tt)*) => (
    {
      switch_impl!($i, $submac!($($args)*), $($rest)*)
    }
  );
  ($i:expr, $e:ident, $($rest:tt)*) => (
    {
      switch_impl!($i, call!($e), $($rest)*)
    }
  );
);

/// Internal parser, do not use directly
#[doc(hidden)]
#[macro_export]
macro_rules! switch_impl (
  ($i:expr, $submac:ident!( $($args:tt)* ), $($p:pat => $subrule:ident!( $($args2:tt)* ))|* ) => (
    {
      match $submac!($i, $($args)*) {
        $crate::IResult::Error(e)      => $crate::IResult::Error($crate::Err::NodePosition(
            $crate::ErrorKind::Switch, $i, ::std::boxed::Box::new(e)
        )),
        $crate::IResult::Incomplete(i) => $crate::IResult::Incomplete(i),
        $crate::IResult::Done(i, o)    => {
          match o {
            $($p => match $subrule!(i, $($args2)*) {
              $crate::IResult::Error(e) => $crate::IResult::Error($crate::Err::NodePosition(
                  $crate::ErrorKind::Switch, $i, ::std::boxed::Box::new(e)
              )),
              a => a,
            }),*,
            _    => $crate::IResult::Error($crate::Err::Position($crate::ErrorKind::Switch,$i))
          }
        }
      }
    }
  );
);
/// `opt!(I -> IResult<I,O>) => I -> IResult<I, Option<O>>`
/// make the underlying parser optional
///
/// returns an Option of the returned type. This parser returns `Some(result)` if the child parser
/// succeeds,`None` if it fails, and `Incomplete` if it did not have enough data to decide
///
/// ```
/// # #[macro_use] extern crate nom;
/// # use nom::IResult::Done;
/// # fn main() {
///  named!( o<&[u8], Option<&[u8]> >, opt!( tag!( "abcd" ) ) );
///
///  let a = b"abcdef";
///  let b = b"bcdefg";
///  assert_eq!(o(&a[..]), Done(&b"ef"[..], Some(&b"abcd"[..])));
///  assert_eq!(o(&b[..]), Done(&b"bcdefg"[..], None));
///  # }
/// ```
#[macro_export]
macro_rules! opt(
  ($i:expr, $submac:ident!( $($args:tt)* )) => (
    {
      match $submac!($i, $($args)*) {
        $crate::IResult::Done(i,o)     => $crate::IResult::Done(i, ::std::option::Option::Some(o)),
        $crate::IResult::Error(_)      => $crate::IResult::Done($i, ::std::option::Option::None),
        $crate::IResult::Incomplete(i) => $crate::IResult::Incomplete(i)
      }
    }
  );
  ($i:expr, $f:expr) => (
    opt!($i, call!($f));
  );
);

/// `opt_res!(I -> IResult<I,O>) => I -> IResult<I, Result<nom::Err,O>>`
/// make the underlying parser optional
///
/// returns a Result, with Err containing the parsing error
///
/// ```
/// # #[macro_use] extern crate nom;
/// # use nom::IResult::Done;
/// # use nom::Err::Position;
/// # use nom::ErrorKind;
/// # fn main() {
///  named!( o<&[u8], Result<&[u8], nom::Err<&[u8]> > >, opt_res!( tag!( "abcd" ) ) );
///
///  let a = b"abcdef";
///  let b = b"bcdefg";
///  assert_eq!(o(&a[..]), Done(&b"ef"[..], Ok(&b"abcd"[..])));
///  assert_eq!(o(&b[..]), Done(&b"bcdefg"[..], Err(Position(ErrorKind::Tag, &b[..]))));
///  # }
/// ```
#[macro_export]
macro_rules! opt_res (
  ($i:expr, $submac:ident!( $($args:tt)* )) => (
    {
      match $submac!($i, $($args)*) {
        $crate::IResult::Done(i,o)     => $crate::IResult::Done(i,  Ok(o)),
        $crate::IResult::Error(e)      => $crate::IResult::Done($i, Err(e)),
        $crate::IResult::Incomplete(i) => $crate::IResult::Incomplete(i)
      }
    }
  );
  ($i:expr, $f:expr) => (
    opt_res!($i, call!($f));
  );
);

/// `cond_with_error!(bool, I -> IResult<I,O>) => I -> IResult<I, Option<O>>`
/// Conditional combinator
///
/// Wraps another parser and calls it if the
/// condition is met. This combinator returns
/// an Option of the return type of the child
/// parser.
///
/// This is especially useful if a parser depends
/// on the value return by a preceding parser in
/// a `chain!`.
///
/// ```
/// # #[macro_use] extern crate nom;
/// # use nom::IResult::Done;
/// # use nom::IResult;
/// # fn main() {
///  let b = true;
///  let f: Box<Fn(&'static [u8]) -> IResult<&[u8],Option<&[u8]>>> = Box::new(closure!(&'static[u8],
///    cond!( b, tag!("abcd") ))
///  );
///
///  let a = b"abcdef";
///  assert_eq!(f(&a[..]), Done(&b"ef"[..], Some(&b"abcd"[..])));
///
///  let b2 = false;
///  let f2:Box<Fn(&'static [u8]) -> IResult<&[u8],Option<&[u8]>>> = Box::new(closure!(&'static[u8],
///    cond!( b2, tag!("abcd") ))
///  );
///  assert_eq!(f2(&a[..]), Done(&b"abcdef"[..], None));
///  # }
/// ```
///
#[macro_export]
macro_rules! cond_with_error(
  ($i:expr, $cond:expr, $submac:ident!( $($args:tt)* )) => (
    {
      if $cond {
        match $submac!($i, $($args)*) {
          $crate::IResult::Done(i,o)     => $crate::IResult::Done(i, ::std::option::Option::Some(o)),
          $crate::IResult::Error(e)      => $crate::IResult::Error(e),
          $crate::IResult::Incomplete(i) => $crate::IResult::Incomplete(i)
        }
      } else {
        $crate::IResult::Done($i, ::std::option::Option::None)
      }
    }
  );
  ($i:expr, $cond:expr, $f:expr) => (
    cond!($i, $cond, call!($f));
  );
);

/// `cond!(bool, I -> IResult<I,O>) => I -> IResult<I, Option<O>>`
/// Conditional combinator
///
/// Wraps another parser and calls it if the
/// condition is met. This combinator returns
/// an Option of the return type of the child
/// parser.
///
/// This is especially useful if a parser depends
/// on the value return by a preceding parser in
/// a `chain!`.
///
/// ```
/// # #[macro_use] extern crate nom;
/// # use nom::IResult::Done;
/// # use nom::IResult;
/// # fn main() {
///  let b = true;
///  let f: Box<Fn(&'static [u8]) -> IResult<&[u8],Option<&[u8]>>> = Box::new(closure!(&'static[u8],
///    cond!( b, tag!("abcd") ))
///  );
///
///  let a = b"abcdef";
///  assert_eq!(f(&a[..]), Done(&b"ef"[..], Some(&b"abcd"[..])));
///
///  let b2 = false;
///  let f2:Box<Fn(&'static [u8]) -> IResult<&[u8],Option<&[u8]>>> = Box::new(closure!(&'static[u8],
///    cond!( b2, tag!("abcd") ))
///  );
///  assert_eq!(f2(&a[..]), Done(&b"abcdef"[..], None));
///  # }
/// ```
///
#[macro_export]
macro_rules! cond(
  ($i:expr, $cond:expr, $submac:ident!( $($args:tt)* )) => (
    {
      if $cond {
        match $submac!($i, $($args)*) {
          $crate::IResult::Done(i,o)     => $crate::IResult::Done(i, ::std::option::Option::Some(o)),
          $crate::IResult::Error(_)      => $crate::IResult::Done($i, ::std::option::Option::None),
          $crate::IResult::Incomplete(i) => $crate::IResult::Incomplete(i)
        }
      } else {
        $crate::IResult::Done($i, ::std::option::Option::None)
      }
    }
  );
  ($i:expr, $cond:expr, $f:expr) => (
    cond!($i, $cond, call!($f));
  );
);

/// `cond_reduce!(bool, I -> IResult<I,O>) => I -> IResult<I, O>`
/// Conditional combinator with error
///
/// Wraps another parser and calls it if the
/// condition is met. This combinator returns
/// an error if the condition is false
///
/// This is especially useful if a parser depends
/// on the value return by a preceding parser in
/// a `chain!`.
///
/// ```
/// # #[macro_use] extern crate nom;
/// # use nom::IResult::{Done,Error};
/// # use nom::{Err,ErrorKind};
/// # fn main() {
///  let b = true;
///  let f = closure!(&'static[u8],
///    cond_reduce!( b, tag!("abcd") )
///  );
///
///  let a = b"abcdef";
///  assert_eq!(f(&a[..]), Done(&b"ef"[..], &b"abcd"[..]));
///
///  let b2 = false;
///  let f2 = closure!(&'static[u8],
///    cond_reduce!( b2, tag!("abcd") )
///  );
///  assert_eq!(f2(&a[..]), Error(Err::Position(ErrorKind::CondReduce, &a[..])));
///  # }
/// ```
///
#[macro_export]
macro_rules! cond_reduce(
  ($i:expr, $cond:expr, $submac:ident!( $($args:tt)* )) => (
    {
      if $cond {
        match $submac!($i, $($args)*) {
          $crate::IResult::Done(i,o)     => $crate::IResult::Done(i, o),
          $crate::IResult::Error(e)      => $crate::IResult::Error(e),
          $crate::IResult::Incomplete(i) => $crate::IResult::Incomplete(i)
        }
      } else {
        $crate::IResult::Error($crate::Err::Position($crate::ErrorKind::CondReduce, $i))
      }
    }
  );
  ($i:expr, $cond:expr, $f:expr) => (
    cond_reduce!($i, $cond, call!($f));
  );
);

/// `peek!(I -> IResult<I,O>) => I -> IResult<I, O>`
/// returns a result without consuming the input
///
/// the embedded parser may return Incomplete
///
/// ```
/// # #[macro_use] extern crate nom;
/// # use nom::IResult::Done;
/// # fn main() {
///  named!(ptag, peek!( tag!( "abcd" ) ) );
///
///  let r = ptag(&b"abcdefgh"[..]);
///  assert_eq!(r, Done(&b"abcdefgh"[..], &b"abcd"[..]));
/// # }
/// ```
#[macro_export]
macro_rules! peek(
  ($i:expr, $submac:ident!( $($args:tt)* )) => (
    {
      match $submac!($i, $($args)*) {
        $crate::IResult::Done(_,o)     => $crate::IResult::Done($i, o),
        $crate::IResult::Error(a)      => $crate::IResult::Error(a),
        $crate::IResult::Incomplete(i) => $crate::IResult::Incomplete(i)
      }
    }
  );
  ($i:expr, $f:expr) => (
    peek!($i, call!($f));
  );
);

/// `tap!(name: I -> IResult<I,O> => { block }) => I -> IResult<I, O>`
/// allows access to the parser's result without affecting it
///
/// ```
/// # #[macro_use] extern crate nom;
/// # use nom::IResult::Done;
/// # use std::str;
/// # fn main() {
///  named!(ptag, tap!(res: tag!( "abcd" ) => { println!("recognized {}", str::from_utf8(res).unwrap()) } ) );
///
///  let r = ptag(&b"abcdefgh"[..]);
///  assert_eq!(r, Done(&b"efgh"[..], &b"abcd"[..]));
/// # }
/// ```
#[macro_export]
macro_rules! tap (
  ($i:expr, $name:ident : $submac:ident!( $($args:tt)* ) => $e:expr) => (
    {
      match $submac!($i, $($args)*) {
        $crate::IResult::Done(i,o)     => {
          let $name = o;
          $e;
          $crate::IResult::Done(i, $name)
        },
        $crate::IResult::Error(a)      => $crate::IResult::Error(a),
        $crate::IResult::Incomplete(i) => $crate::IResult::Incomplete(i)
      }
    }
  );
  ($i:expr, $name: ident: $f:expr => $e:expr) => (
    tap!($i, $name: call!($f) => $e);
  );
);

/// `pair!(I -> IResult<I,O>, I -> IResult<I,P>) => I -> IResult<I, (O,P)>`
/// pair(X,Y), returns (x,y)
///
#[macro_export]
macro_rules! pair(
  ($i:expr, $submac:ident!( $($args:tt)* ), $submac2:ident!( $($args2:tt)* )) => (
    {
      tuple!($i, $submac!($($args)*), $submac2!($($args2)*))
    }
  );

  ($i:expr, $submac:ident!( $($args:tt)* ), $g:expr) => (
    pair!($i, $submac!($($args)*), call!($g));
  );

  ($i:expr, $f:expr, $submac:ident!( $($args:tt)* )) => (
    pair!($i, call!($f), $submac!($($args)*));
  );

  ($i:expr, $f:expr, $g:expr) => (
    pair!($i, call!($f), call!($g));
  );
);

/// `separated_pair!(I -> IResult<I,O>, I -> IResult<I, T>, I -> IResult<I,P>) => I -> IResult<I, (O,P)>`
/// separated_pair(X,sep,Y) returns (x,y)
#[macro_export]
macro_rules! separated_pair(
  ($i:expr, $submac:ident!( $($args:tt)* ), $($rest:tt)+) => (
    {
      match tuple_parser!($i, 0usize, (), $submac!($($args)*), $($rest)*) {
        $crate::IResult::Error(a)      => $crate::IResult::Error(a),
        $crate::IResult::Incomplete(i) => $crate::IResult::Incomplete(i),
        $crate::IResult::Done(i1, (o1, _, o2))   => {
          $crate::IResult::Done(i1, (o1, o2))
        }
      }
    }
  );

  ($i:expr, $f:expr, $($rest:tt)+) => (
    separated_pair!($i, call!($f), $($rest)*);
  );
);

/// `preceded!(I -> IResult<I,T>, I -> IResult<I,O>) => I -> IResult<I, O>`
/// preceded(opening, X) returns X
#[macro_export]
macro_rules! preceded(
  ($i:expr, $submac:ident!( $($args:tt)* ), $submac2:ident!( $($args2:tt)* )) => (
    {
      match tuple!($i, $submac!($($args)*), $submac2!($($args2)*)) {
        $crate::IResult::Error(a)      => $crate::IResult::Error(a),
        $crate::IResult::Incomplete(i) => $crate::IResult::Incomplete(i),
        $crate::IResult::Done(remaining, (_,o))    => {
          $crate::IResult::Done(remaining, o)
        }
      }
    }
  );

  ($i:expr, $submac:ident!( $($args:tt)* ), $g:expr) => (
    preceded!($i, $submac!($($args)*), call!($g));
  );

  ($i:expr, $f:expr, $submac:ident!( $($args:tt)* )) => (
    preceded!($i, call!($f), $submac!($($args)*));
  );

  ($i:expr, $f:expr, $g:expr) => (
    preceded!($i, call!($f), call!($g));
  );
);

/// `terminated!(I -> IResult<I,O>, I -> IResult<I,T>) => I -> IResult<I, O>`
/// terminated(X, closing) returns X
#[macro_export]
macro_rules! terminated(
  ($i:expr, $submac:ident!( $($args:tt)* ), $submac2:ident!( $($args2:tt)* )) => (
    {
      match tuple!($i, $submac!($($args)*), $submac2!($($args2)*)) {
        $crate::IResult::Error(a)      => $crate::IResult::Error(a),
        $crate::IResult::Incomplete(i) => $crate::IResult::Incomplete(i),
        $crate::IResult::Done(remaining, (o,_))    => {
          $crate::IResult::Done(remaining, o)
        }
      }
    }
  );

  ($i:expr, $submac:ident!( $($args:tt)* ), $g:expr) => (
    terminated!($i, $submac!($($args)*), call!($g));
  );

  ($i:expr, $f:expr, $submac:ident!( $($args:tt)* )) => (
    terminated!($i, call!($f), $submac!($($args)*));
  );

  ($i:expr, $f:expr, $g:expr) => (
    terminated!($i, call!($f), call!($g));
  );
);

/// `delimited!(I -> IResult<I,T>, I -> IResult<I,O>, I -> IResult<I,U>) => I -> IResult<I, O>`
/// delimited(opening, X, closing) returns X
#[macro_export]
macro_rules! delimited(
  ($i:expr, $submac:ident!( $($args:tt)* ), $($rest:tt)+) => (
    {
      match tuple_parser!($i, 0usize, (), $submac!($($args)*), $($rest)*) {
        $crate::IResult::Error(a)      => $crate::IResult::Error(a),
        $crate::IResult::Incomplete(i) => $crate::IResult::Incomplete(i),
        $crate::IResult::Done(i1, (_, o, _))   => {
          $crate::IResult::Done(i1, o)
        }
      }
    }
  );

  ($i:expr, $f:expr, $($rest:tt)+) => (
    delimited!($i, call!($f), $($rest)*);
  );
);

/// `separated_list!(I -> IResult<I,T>, I -> IResult<I,O>) => I -> IResult<I, Vec<O>>`
/// separated_list(sep, X) returns Vec<X>
#[macro_export]
macro_rules! separated_list(
  ($i:expr, $sep:ident!( $($args:tt)* ), $submac:ident!( $($args2:tt)* )) => (
    {
      let mut res   = ::std::vec::Vec::new();
      let mut input = $i;

      // get the first element
      match $submac!(input, $($args2)*) {
        $crate::IResult::Error(_)      => $crate::IResult::Done(input, ::std::vec::Vec::new()),
        $crate::IResult::Incomplete(i) => $crate::IResult::Incomplete(i),
        $crate::IResult::Done(i,o)     => {
          if i.len() == input.len() {
            $crate::IResult::Error($crate::Err::Position($crate::ErrorKind::SeparatedList,input))
          } else {
            res.push(o);
            input = i;

            loop {
              // get the separator first
              if let $crate::IResult::Done(i2,_) = $sep!(input, $($args)*) {
                if i2.len() == input.len() {
                  break;
                }
                input = i2;

                // get the element next
                if let $crate::IResult::Done(i3,o3) = $submac!(input, $($args2)*) {
                  if i3.len() == input.len() {
                    break;
                  }
                  res.push(o3);
                  input = i3;
                } else {
                  break;
                }
              } else {
                break;
              }
            }
            $crate::IResult::Done(input, res)
          }
        },
      }
    }
  );
  ($i:expr, $submac:ident!( $($args:tt)* ), $g:expr) => (
    separated_list!($i, $submac!($($args)*), call!($g));
  );
  ($i:expr, $f:expr, $submac:ident!( $($args:tt)* )) => (
    separated_list!($i, call!($f), $submac!($($args)*));
  );
  ($i:expr, $f:expr, $g:expr) => (
    separated_list!($i, call!($f), call!($g));
  );
);

/// `separated_nonempty_list!(I -> IResult<I,T>, I -> IResult<I,O>) => I -> IResult<I, Vec<O>>`
/// separated_nonempty_list(sep, X) returns Vec<X>
#[macro_export]
macro_rules! separated_nonempty_list(
  ($i:expr, $sep:ident!( $($args:tt)* ), $submac:ident!( $($args2:tt)* )) => (
    {
      let mut res   = ::std::vec::Vec::new();
      let mut input = $i;

      // get the first element
      match $submac!(input, $($args2)*) {
        $crate::IResult::Error(a)      => $crate::IResult::Error(a),
        $crate::IResult::Incomplete(i) => $crate::IResult::Incomplete(i),
        $crate::IResult::Done(i,o)     => {
          if i.len() == input.len() {
            $crate::IResult::Error($crate::Err::Position($crate::ErrorKind::SeparatedNonEmptyList,input))
          } else {
            res.push(o);
            input = i;

            loop {
              if let $crate::IResult::Done(i2,_) = $sep!(input, $($args)*) {
                if i2.len() == input.len() {
                  break;
                }
                input = i2;

                if let $crate::IResult::Done(i3,o3) = $submac!(input, $($args2)*) {
                  if i3.len() == input.len() {
                    break;
                  }
                  res.push(o3);
                  input = i3;
                } else {
                  break;
                }
              } else {
                break;
              }
            }
            $crate::IResult::Done(input, res)
          }
        },
      }
    }
  );
  ($i:expr, $submac:ident!( $($args:tt)* ), $g:expr) => (
    separated_nonempty_list!($i, $submac!($($args)*), call!($g));
  );
  ($i:expr, $f:expr, $submac:ident!( $($args:tt)* )) => (
    separated_nonempty_list!($i, call!($f), $submac!($($args)*));
  );
  ($i:expr, $f:expr, $g:expr) => (
    separated_nonempty_list!($i, call!($f), call!($g));
  );
);

/// `many0!(I -> IResult<I,O>) => I -> IResult<I, Vec<O>>`
/// Applies the parser 0 or more times and returns the list of results in a Vec
///
/// the embedded parser may return Incomplete
///
/// ```
/// # #[macro_use] extern crate nom;
/// # use nom::IResult::Done;
/// # fn main() {
///  named!(multi<&[u8], Vec<&[u8]> >, many0!( tag!( "abcd" ) ) );
///
///  let a = b"abcdabcdefgh";
///  let b = b"azerty";
///
///  let res = vec![&b"abcd"[..], &b"abcd"[..]];
///  assert_eq!(multi(&a[..]), Done(&b"efgh"[..], res));
///  assert_eq!(multi(&b[..]), Done(&b"azerty"[..], Vec::new()));
/// # }
/// ```
/// 0 or more
#[macro_export]
macro_rules! many0(
  ($i:expr, $submac:ident!( $($args:tt)* )) => (
    {
      use $crate::InputLength;

      let ret;
      let mut res   = ::std::vec::Vec::new();
      let mut input = $i;

      loop {
        if input.input_len() == 0 {
          ret = $crate::IResult::Done(input, res); break;
        }

        match $submac!(input, $($args)*) {
          $crate::IResult::Error(_)                            => {
            ret = $crate::IResult::Done(input, res); break;
          },
          $crate::IResult::Incomplete($crate::Needed::Unknown) => {
            ret = $crate::IResult::Incomplete($crate::Needed::Unknown); break;
          },
          $crate::IResult::Incomplete($crate::Needed::Size(i)) => {
            let size = i + ($i).input_len() - input.input_len();
            ret = $crate::IResult::Incomplete($crate::Needed::Size(size)); break;
          },
          $crate::IResult::Done(i, o)                          => {
            // loop trip must always consume (otherwise infinite loops)
            if i == input {
              ret = $crate::IResult::Error($crate::Err::Position($crate::ErrorKind::Many0,input)); break;
            }

            res.push(o);
            input = i;
          }
        }
      }

      ret
    }
  );
  ($i:expr, $f:expr) => (
    many0!($i, call!($f));
  );
);

/// `many1!(I -> IResult<I,O>) => I -> IResult<I, Vec<O>>`
/// Applies the parser 1 or more times and returns the list of results in a Vec
///
/// the embedded parser may return Incomplete
///
/// ```
/// # #[macro_use] extern crate nom;
/// # use nom::IResult::{Done, Error};
/// # use nom::Err::Position;
/// # use nom::ErrorKind;
/// # fn main() {
///  named!(multi<&[u8], Vec<&[u8]> >, many1!( tag!( "abcd" ) ) );
///
///  let a = b"abcdabcdefgh";
///  let b = b"azerty";
///
///  let res = vec![&b"abcd"[..], &b"abcd"[..]];
///  assert_eq!(multi(&a[..]), Done(&b"efgh"[..], res));
///  assert_eq!(multi(&b[..]), Error(Position(ErrorKind::Many1,&b[..])));
/// # }
/// ```
#[macro_export]
macro_rules! many1(
  ($i:expr, $submac:ident!( $($args:tt)* )) => (
    {
      use $crate::InputLength;
      match $submac!($i, $($args)*) {
        $crate::IResult::Error(_)      => $crate::IResult::Error($crate::Err::Position($crate::ErrorKind::Many1,$i)),
        $crate::IResult::Incomplete(i) => $crate::IResult::Incomplete(i),
        $crate::IResult::Done(i1,o1)   => {
          if i1.len() == 0 {
            $crate::IResult::Done(i1,vec![o1])
          } else {

            let mut res    = ::std::vec::Vec::with_capacity(4);
            res.push(o1);
            let mut input  = i1;
            let mut incomplete: ::std::option::Option<$crate::Needed> = ::std::option::Option::None;
            loop {
              if input.input_len() == 0 {
                break;
              }
              match $submac!(input, $($args)*) {
                $crate::IResult::Error(_)                    => {
                  break;
                },
                $crate::IResult::Incomplete($crate::Needed::Unknown) => {
                  incomplete = ::std::option::Option::Some($crate::Needed::Unknown);
                  break;
                },
                $crate::IResult::Incomplete($crate::Needed::Size(i)) => {
                  incomplete = ::std::option::Option::Some($crate::Needed::Size(i + ($i).input_len() - input.input_len()));
                  break;
                },
                $crate::IResult::Done(i, o) => {
                  if i.input_len() == input.input_len() {
                    break;
                  }
                  res.push(o);
                  input = i;
                }
              }
            }

            match incomplete {
              ::std::option::Option::Some(i) => $crate::IResult::Incomplete(i),
              ::std::option::Option::None    => $crate::IResult::Done(input, res)
            }
          }
        }
      }
    }
  );
  ($i:expr, $f:expr) => (
    many1!($i, call!($f));
  );
);

/// `many_m_n!(usize, usize, I -> IResult<I,O>) => I -> IResult<I, Vec<O>>`
/// Applies the parser between m and n times (n included) and returns the list of results in a Vec
///
/// the embedded parser may return Incomplete
///
/// ```
/// # #[macro_use] extern crate nom;
/// # use nom::IResult::{Done, Error};
/// # use nom::Err::Position;
/// # use nom::ErrorKind;
/// # fn main() {
///  named!(multi<&[u8], Vec<&[u8]> >, many_m_n!(2, 4, tag!( "abcd" ) ) );
///
///  let a = b"abcdefgh";
///  let b = b"abcdabcdefgh";
///  let c = b"abcdabcdabcdabcdabcdefgh";
///
///  assert_eq!(multi(&a[..]),Error(Position(ErrorKind::ManyMN,&a[..])));
///  let res = vec![&b"abcd"[..], &b"abcd"[..]];
///  assert_eq!(multi(&b[..]), Done(&b"efgh"[..], res));
///  let res2 = vec![&b"abcd"[..], &b"abcd"[..], &b"abcd"[..], &b"abcd"[..]];
///  assert_eq!(multi(&c[..]), Done(&b"abcdefgh"[..], res2));
/// # }
/// ```
#[macro_export]
macro_rules! many_m_n(
  ($i:expr, $m:expr, $n: expr, $submac:ident!( $($args:tt)* )) => (
    {
      use $crate::InputLength;
      let mut res          = ::std::vec::Vec::with_capacity($m);
      let mut input        = $i;
      let mut count: usize = 0;
      let mut err          = false;
      let mut incomplete: ::std::option::Option<$crate::Needed> = ::std::option::Option::None;
      loop {
        if count == $n { break }
        match $submac!(input, $($args)*) {
          $crate::IResult::Done(i, o) => {
            // do not allow parsers that do not consume input (causes infinite loops)
            if i.input_len() == input.input_len() {
              break;
            }
            res.push(o);
            input  = i;
            count += 1;
          }
          $crate::IResult::Error(_)                    => {
            err = true;
            break;
          },
          $crate::IResult::Incomplete($crate::Needed::Unknown) => {
            incomplete = ::std::option::Option::Some($crate::Needed::Unknown);
            break;
          },
          $crate::IResult::Incomplete($crate::Needed::Size(i)) => {
            incomplete = ::std::option::Option::Some($crate::Needed::Size(i + ($i).input_len() - input.input_len()));
            break;
          },
        }
        if input.input_len() == 0 {
          break;
        }
      }

      if count < $m {
        if err {
          $crate::IResult::Error($crate::Err::Position($crate::ErrorKind::ManyMN,$i))
        } else {
          match incomplete {
            ::std::option::Option::Some(i) => $crate::IResult::Incomplete(i),
            ::std::option::Option::None    => $crate::IResult::Incomplete($crate::Needed::Unknown)
          }
        }
      } else {
        match incomplete {
          ::std::option::Option::Some(i) => $crate::IResult::Incomplete(i),
          ::std::option::Option::None    => $crate::IResult::Done(input, res)
        }
      }
    }
  );
  ($i:expr, $m:expr, $n: expr, $f:expr) => (
    many_m_n!($i, $m, $n, call!($f));
  );
);

/// `count!(I -> IResult<I,O>, nb) => I -> IResult<I, Vec<O>>`
/// Applies the child parser a specified number of times
///
/// ```
/// # #[macro_use] extern crate nom;
/// # use nom::IResult::{Done,Error};
/// # use nom::Err::Position;
/// # use nom::ErrorKind;
/// # fn main() {
///  named!(counter< Vec<&[u8]> >, count!( tag!( "abcd" ), 2 ) );
///
///  let a = b"abcdabcdabcdef";
///  let b = b"abcdefgh";
///  let res = vec![&b"abcd"[..], &b"abcd"[..]];
///
///  assert_eq!(counter(&a[..]), Done(&b"abcdef"[..], res));
///  assert_eq!(counter(&b[..]), Error(Position(ErrorKind::Count, &b[..])));
/// # }
/// ```
///
#[macro_export]
macro_rules! count(
  ($i:expr, $submac:ident!( $($args:tt)* ), $count: expr) => (
    {
      let ret;
      let mut input = $i;
      let mut res   = ::std::vec::Vec::with_capacity($count);

      loop {
        if res.len() == $count {
          ret = $crate::IResult::Done(input, res); break;
        }

        match $submac!(input, $($args)*) {
          $crate::IResult::Done(i,o) => {
            res.push(o);
            input = i;
          },
          $crate::IResult::Error(_)  => {
            ret = $crate::IResult::Error($crate::Err::Position($crate::ErrorKind::Count,$i)); break;
          },
          $crate::IResult::Incomplete(_) => {
            ret = $crate::IResult::Incomplete($crate::Needed::Unknown); break;
          }
        }
      }

      ret
    }
  );
  ($i:expr, $f:expr, $count: expr) => (
    count!($i, call!($f), $count);
  );
);

/// `count_fixed!(O, I -> IResult<I,O>, nb) => I -> IResult<I, [O; nb]>`
/// Applies the child parser a fixed number of times and returns a fixed size array
/// The type must be specified and it must be `Copy`
///
/// ```
/// # #[macro_use] extern crate nom;
/// # use nom::IResult::{Done,Error};
/// # use nom::Err::Position;
/// # use nom::ErrorKind;
/// # fn main() {
///  named!(counter< [&[u8]; 2] >, count_fixed!( &[u8], tag!( "abcd" ), 2 ) );
///  // can omit the type specifier if returning slices
///  // named!(counter< [&[u8]; 2] >, count_fixed!( tag!( "abcd" ), 2 ) );
///
///  let a = b"abcdabcdabcdef";
///  let b = b"abcdefgh";
///  let res = [&b"abcd"[..], &b"abcd"[..]];
///
///  assert_eq!(counter(&a[..]), Done(&b"abcdef"[..], res));
///  assert_eq!(counter(&b[..]), Error(Position(ErrorKind::Count, &b[..])));
/// # }
/// ```
///
#[macro_export]
macro_rules! count_fixed (
  ($i:expr, $typ:ty, $submac:ident!( $($args:tt)* ), $count: expr) => (
    {
      let ret;
      let mut input = $i;
      // `$typ` must be Copy, and thus having no destructor, this is panic safe
      let mut res: [$typ; $count] = unsafe{[::std::mem::uninitialized(); $count as usize]};
      let mut cnt: usize = 0;

      loop {
        if cnt == $count {
          ret = $crate::IResult::Done(input, res); break;
        }
        
        match $submac!(input, $($args)*) {
          $crate::IResult::Done(i,o) => {
            res[cnt] = o;
            cnt += 1;
            input = i;
          },
          $crate::IResult::Error(_)  => {
            ret = $crate::IResult::Error($crate::Err::Position($crate::ErrorKind::Count,$i)); break;
          },
          $crate::IResult::Incomplete(_) => {
            ret = $crate::IResult::Incomplete($crate::Needed::Unknown); break;
          }
        }
      }

      ret
    }
  );
  ($i:expr, $typ: ty, $f:ident, $count: expr) => (
    count_fixed!($i, $typ, call!($f), $count);
  );
);

/// `length_value!(I -> IResult<I, nb>, I -> IResult<I,O>) => I -> IResult<I, Vec<O>>`
/// gets a number from the first parser, then applies the second parser that many times
#[macro_export]
macro_rules! length_value(
  ($i:expr, $f:expr, $g:expr) => (
    {
      match $f($i) {
        $crate::IResult::Error(a)      => $crate::IResult::Error(a),
        $crate::IResult::Incomplete(x) => $crate::IResult::Incomplete(x),
        $crate::IResult::Done(inum, onum)   => {
          let ret;
          let length_token = $i.len() - inum.len();
          let mut input    = inum;
          let mut res      = ::std::vec::Vec::new();

          loop {
            if res.len() == onum as usize {
              ret = $crate::IResult::Done(input, res); break;
            }

            match $g(input) {
              $crate::IResult::Done(iparse, oparse) => {
                res.push(oparse);
                input = iparse;
              },
              $crate::IResult::Error(_)      => {
                ret = $crate::IResult::Error($crate::Err::Position($crate::ErrorKind::LengthValue,$i)); break;
              },
              $crate::IResult::Incomplete(a) => {
                ret = match a {
                  $crate::Needed::Unknown      => $crate::IResult::Incomplete($crate::Needed::Unknown),
                  $crate::Needed::Size(length) => $crate::IResult::Incomplete($crate::Needed::Size(length_token + onum as usize * length))
                };
                break;
              }
            }
          }

          ret
        }
      }
    }
  );
  ($i:expr, $f:expr, $g:expr, $length:expr) => (
    {
      match $f($i) {
        $crate::IResult::Error(a)      => $crate::IResult::Error(a),
        $crate::IResult::Incomplete(x) => $crate::IResult::Incomplete(x),
        $crate::IResult::Done(inum, onum)   => {
          let ret;
          let length_token = $i.len() - inum.len();
          let mut input    = inum;
          let mut res      = ::std::vec::Vec::new();

          loop {
            if res.len() == onum as usize {
              ret = $crate::IResult::Done(input, res); break;
            }

            match $g(input) {
              $crate::IResult::Done(iparse, oparse) => {
                res.push(oparse);
                input = iparse;
              },
              $crate::IResult::Error(_)      => {
                ret = $crate::IResult::Error($crate::Err::Position($crate::ErrorKind::LengthValue,$i)); break;
              },
              $crate::IResult::Incomplete(a) => {
                ret = match a {
                  $crate::Needed::Unknown => $crate::IResult::Incomplete($crate::Needed::Unknown),
                  $crate::Needed::Size(_) => $crate::IResult::Incomplete($crate::Needed::Size(length_token + onum as usize * $length))
                };
                break;
              }
            }
          }

          ret
        }
      }
    }
  );
);

/// `fold_many0!(I -> IResult<I,O>, R, Fn(R, O) -> R) => I -> IResult<I, R>`
/// Applies the parser 0 or more times and folds the list of return values
///
/// the embedded parser may return Incomplete
///
/// ```
/// # #[macro_use] extern crate nom;
/// # use nom::IResult::Done;
/// # fn main() {
///  named!(multi<&[u8], Vec<&[u8]> >, fold_many0!( tag!( "abcd" ), Vec::new(), |mut acc: Vec<_>, item| {
///      acc.push(item);
///      acc
///  }));
///
///  let a = b"abcdabcdefgh";
///  let b = b"azerty";
///
///  let res = vec![&b"abcd"[..], &b"abcd"[..]];
///  assert_eq!(multi(&a[..]), Done(&b"efgh"[..], res));
///  assert_eq!(multi(&b[..]), Done(&b"azerty"[..], Vec::new()));
/// # }
/// ```
/// 0 or more
#[macro_export]
macro_rules! fold_many0(
  ($i:expr, $submac:ident!( $($args:tt)* ), $init:expr, $f:expr) => (
    {
      use $crate::InputLength;
      let ret;
      let f         = $f;
      let mut res   = $init;
      let mut input = $i;

      loop {
        if input.input_len() == 0 {
          ret = $crate::IResult::Done(input, res); break;
        }

        match $submac!(input, $($args)*) {
          $crate::IResult::Error(_)                            => {
            ret = $crate::IResult::Done(input, res); break;
          },
          $crate::IResult::Incomplete($crate::Needed::Unknown) => {
            ret = $crate::IResult::Incomplete($crate::Needed::Unknown); break;
          },
          $crate::IResult::Incomplete($crate::Needed::Size(i)) => {
            let size = i + ($i).input_len() - input.input_len();
            ret = $crate::IResult::Incomplete($crate::Needed::Size(size)); break;
          },
          $crate::IResult::Done(i, o)                          => {
            // loop trip must always consume (otherwise infinite loops)
            if i == input {
              ret = $crate::IResult::Error($crate::Err::Position($crate::ErrorKind::Many0,input)); break;
            }

            res = f(res, o);
            input = i;
          }
        }
      }

      ret
    }
  );
  ($i:expr, $f:expr, $init:expr, $fold_f:expr) => (
    fold_many0!($i, call!($f), $init, $fold_f);
  );
);

/// `fold_many1!(I -> IResult<I,O>, R, Fn(R, O) -> R) => I -> IResult<I, R>`
/// Applies the parser 1 or more times and folds the list of return values
///
/// the embedded parser may return Incomplete
///
/// ```
/// # #[macro_use] extern crate nom;
/// # use nom::IResult::{Done, Error};
/// # use nom::Err::Position;
/// # use nom::ErrorKind;
/// # fn main() {
///  named!(multi<&[u8], Vec<&[u8]> >, fold_many1!( tag!( "abcd" ), Vec::new(), |mut acc: Vec<_>, item| {
///      acc.push(item);
///      acc
///  }));
///
///  let a = b"abcdabcdefgh";
///  let b = b"azerty";
///
///  let res = vec![&b"abcd"[..], &b"abcd"[..]];
///  assert_eq!(multi(&a[..]), Done(&b"efgh"[..], res));
///  assert_eq!(multi(&b[..]), Error(Position(ErrorKind::Many1,&b[..])));
/// # }
/// ```
#[macro_export]
macro_rules! fold_many1(
  ($i:expr, $submac:ident!( $($args:tt)* ), $init:expr, $f:expr) => (
    {
      use $crate::InputLength;
      match $submac!($i, $($args)*) {
        $crate::IResult::Error(_)      => $crate::IResult::Error($crate::Err::Position($crate::ErrorKind::Many1,$i)),
        $crate::IResult::Incomplete(i) => $crate::IResult::Incomplete(i),
        $crate::IResult::Done(i1,o1)   => {
          let acc = $init;
          let f = $f;
          if i1.len() == 0 {
            let acc = f(acc, o1);
            $crate::IResult::Done(i1,acc)
          } else {
            let mut acc = f(acc, o1);
            let mut input  = i1;
            let mut incomplete: ::std::option::Option<$crate::Needed> = ::std::option::Option::None;
            loop {
              if input.input_len() == 0 {
                break;
              }
              match $submac!(input, $($args)*) {
                $crate::IResult::Error(_)                    => {
                  break;
                },
                $crate::IResult::Incomplete($crate::Needed::Unknown) => {
                  incomplete = ::std::option::Option::Some($crate::Needed::Unknown);
                  break;
                },
                $crate::IResult::Incomplete($crate::Needed::Size(i)) => {
                  incomplete = ::std::option::Option::Some($crate::Needed::Size(i + ($i).input_len() - input.input_len()));
                  break;
                },
                $crate::IResult::Done(i, o) => {
                  if i.input_len() == input.input_len() {
                    break;
                  }
                  acc = f(acc, o);
                  input = i;
                }
              }
            }

            match incomplete {
              ::std::option::Option::Some(i) => $crate::IResult::Incomplete(i),
              ::std::option::Option::None    => $crate::IResult::Done(input, acc)
            }
          }
        }
      }
    }
  );
  ($i:expr, $f:expr, $init:expr, $fold_f:expr) => (
    fold_many1!($i, call!($f), $init, $fold_f);
  );
);

/// `fold_many_m_n!(usize, usize, I -> IResult<I,O>, R, Fn(R, O) -> R) => I -> IResult<I, R>`
/// Applies the parser between m and n times (n included) and folds the list of return value
///
/// the embedded parser may return Incomplete
///
/// ```
/// # #[macro_use] extern crate nom;
/// # use nom::IResult::{Done, Error};
/// # use nom::Err::Position;
/// # use nom::ErrorKind;
/// # fn main() {
///  named!(multi<&[u8], Vec<&[u8]> >, fold_many_m_n!(2, 4, tag!( "abcd" ), Vec::new(), |mut acc: Vec<_>, item| {
///      acc.push(item);
///      acc
///  }));
///
///  let a = b"abcdefgh";
///  let b = b"abcdabcdefgh";
///  let c = b"abcdabcdabcdabcdabcdefgh";
///
///  assert_eq!(multi(&a[..]),Error(Position(ErrorKind::ManyMN,&a[..])));
///  let res = vec![&b"abcd"[..], &b"abcd"[..]];
///  assert_eq!(multi(&b[..]), Done(&b"efgh"[..], res));
///  let res2 = vec![&b"abcd"[..], &b"abcd"[..], &b"abcd"[..], &b"abcd"[..]];
///  assert_eq!(multi(&c[..]), Done(&b"abcdefgh"[..], res2));
/// # }
/// ```
#[macro_export]
macro_rules! fold_many_m_n(
  ($i:expr, $m:expr, $n: expr, $submac:ident!( $($args:tt)* ), $init:expr, $f:expr) => (
    {
      use $crate::InputLength;
      let mut acc          = $init;
      let     f            = $f;
      let mut input        = $i;
      let mut count: usize = 0;
      let mut err          = false;
      let mut incomplete: ::std::option::Option<$crate::Needed> = ::std::option::Option::None;
      loop {
        if count == $n { break }
        match $submac!(input, $($args)*) {
          $crate::IResult::Done(i, o) => {
            // do not allow parsers that do not consume input (causes infinite loops)
            if i.input_len() == input.input_len() {
              break;
            }
            acc = f(acc, o);
            input  = i;
            count += 1;
          }
          $crate::IResult::Error(_)                    => {
            err = true;
            break;
          },
          $crate::IResult::Incomplete($crate::Needed::Unknown) => {
            incomplete = ::std::option::Option::Some($crate::Needed::Unknown);
            break;
          },
          $crate::IResult::Incomplete($crate::Needed::Size(i)) => {
            incomplete = ::std::option::Option::Some($crate::Needed::Size(i + ($i).input_len() - input.input_len()));
            break;
          },
        }
        if input.input_len() == 0 {
          break;
        }
      }

      if count < $m {
        if err {
          $crate::IResult::Error($crate::Err::Position($crate::ErrorKind::ManyMN,$i))
        } else {
          match incomplete {
            ::std::option::Option::Some(i) => $crate::IResult::Incomplete(i),
            ::std::option::Option::None    => $crate::IResult::Incomplete($crate::Needed::Unknown)
          }
        }
      } else {
        match incomplete {
          ::std::option::Option::Some(i) => $crate::IResult::Incomplete(i),
          ::std::option::Option::None    => $crate::IResult::Done(input, acc)
        }
      }
    }
  );
  ($i:expr, $m:expr, $n: expr, $f:expr, $init:expr, $fold_f:expr) => (
    fold_many_m_n!($i, $m, $n, call!($f), $init, $fold_f);
  );
);

#[cfg(test)]
mod tests {
  use internal::{Needed,IResult,Err};
  use internal::IResult::*;
  use internal::Err::*;
  use util::ErrorKind;

  // reproduce the tag and take macros, because of module import order
  macro_rules! tag (
    ($i:expr, $inp: expr) => (
      {
        #[inline(always)]
        fn as_bytes<T: $crate::AsBytes>(b: &T) -> &[u8] {
          b.as_bytes()
        }

        let expected = $inp;
        let bytes    = as_bytes(&expected);

        tag_bytes!($i,bytes)
      }
    );
  );

  macro_rules! tag_bytes (
    ($i:expr, $bytes: expr) => (
      {
        use std::cmp::min;
        let len = $i.len();
        let blen = $bytes.len();
        let m   = min(len, blen);
        let reduced = &$i[..m];
        let b       = &$bytes[..m];

        let res: $crate::IResult<_,_> = if reduced != b {
          $crate::IResult::Error($crate::Err::Position($crate::ErrorKind::Tag, $i))
        } else if m < blen {
          $crate::IResult::Incomplete($crate::Needed::Size(blen))
        } else {
          $crate::IResult::Done(&$i[blen..], reduced)
        };
        res
      }
    );
  );

  macro_rules! take(
    ($i:expr, $count:expr) => (
      {
        let cnt = $count as usize;
        let res:$crate::IResult<&[u8],&[u8]> = if $i.len() < cnt {
          $crate::IResult::Incomplete($crate::Needed::Size(cnt))
        } else {
          $crate::IResult::Done(&$i[cnt..],&$i[0..cnt])
        };
        res
      }
    );
  );


  mod pub_named_mod {
    named!(pub tst, tag!("abcd"));
  }

  #[test]
  fn pub_named_test() {
    let a = &b"abcd"[..];
    let res = pub_named_mod::tst(a);
    assert_eq!(res, Done(&b""[..], a));
  }

  #[test]
  fn apply_test() {
    fn sum2(a:u8, b:u8)       -> u8 { a + b }
    fn sum3(a:u8, b:u8, c:u8) -> u8 { a + b + c }
    let a = apply!(1, sum2, 2);
    let b = apply!(1, sum3, 2, 3);

    assert_eq!(a, 3);
    assert_eq!(b, 6);
  }

  #[derive(PartialEq,Eq,Debug)]
  struct B {
    a: u8,
    b: u8
  }

  #[test]
  fn chain2() {
    fn ret_int1(i:&[u8]) -> IResult<&[u8], u8> { Done(i,1) };
    fn ret_int2(i:&[u8]) -> IResult<&[u8], u8> { Done(i,2) };

    named!(chain_parser<&[u8],B>,
      chain!(
        tag!("abcd")   ~
        tag!("abcd")?  ~
        aa: ret_int1   ~
        tag!("efgh")   ~
        bb: ret_int2   ~
        tag!("efgh")   ,
        ||{B{a: aa, b: bb}}
      )
    );

    assert_eq!(chain_parser(&b"abcdabcdefghefghX"[..]), Done(&b"X"[..], B{a: 1, b: 2}));
    assert_eq!(chain_parser(&b"abcdefghefghX"[..]), Done(&b"X"[..], B{a: 1, b: 2}));
    assert_eq!(chain_parser(&b"abcdab"[..]), Incomplete(Needed::Size(8)));
    assert_eq!(chain_parser(&b"abcdefghef"[..]), Incomplete(Needed::Size(12)));
  }

  #[test]
  fn nested_chain() {
    fn ret_int1(i:&[u8]) -> IResult<&[u8], u8> { Done(i,1) };
    fn ret_int2(i:&[u8]) -> IResult<&[u8], u8> { Done(i,2) };

    named!(chain_parser<&[u8],B>,
      chain!(
        chain!(
          tag!("abcd")   ~
          tag!("abcd")?  ,
          || {}
        )              ~
        aa: ret_int1   ~
        tag!("efgh")   ~
        bb: ret_int2   ~
        tag!("efgh")   ,
        ||{B{a: aa, b: bb}}
      )
    );

    assert_eq!(chain_parser(&b"abcdabcdefghefghX"[..]), Done(&b"X"[..], B{a: 1, b: 2}));
    assert_eq!(chain_parser(&b"abcdefghefghX"[..]), Done(&b"X"[..], B{a: 1, b: 2}));
    assert_eq!(chain_parser(&b"abcdab"[..]), Incomplete(Needed::Size(8)));
    assert_eq!(chain_parser(&b"abcdefghef"[..]), Incomplete(Needed::Size(12)));
  }

  #[derive(PartialEq,Eq,Debug)]
  struct C {
    a: u8,
    b: Option<u8>
  }

  #[test]
  fn chain_mut() {
    fn ret_b1_2(i:&[u8]) -> IResult<&[u8], B> { Done(i,B{a:1,b:2}) };
    named!(f<&[u8],B>,
      chain!(
        tag!("abcd")     ~
        tag!("abcd")?    ~
        tag!("efgh")     ~
        mut bb: ret_b1_2 ~
        tag!("efgh")   ,
        ||{
          bb.b = 3;
          bb
        }
      )
    );

    let r = f(&b"abcdabcdefghefghX"[..]);
    assert_eq!(r, Done(&b"X"[..], B{a: 1, b: 3}));
  }

  #[test]
  fn chain_opt() {
    named!(y, tag!("efgh"));
    fn ret_int1(i:&[u8]) -> IResult<&[u8], u8> { Done(i,1) };
    named!(ret_y<&[u8], u8>, map!(y, |_| 2));

    named!(chain_parser<&[u8],C>,
      chain!(
        tag!("abcd") ~
        aa: ret_int1 ~
        bb: ret_y?   ,
        ||{C{a: aa, b: bb}}
      )
    );

    assert_eq!(chain_parser(&b"abcdefghX"[..]), Done(&b"X"[..], C{a: 1, b: Some(2)}));
    assert_eq!(chain_parser(&b"abcdWXYZ"[..]), Done(&b"WXYZ"[..], C{a: 1, b: None}));
    assert_eq!(chain_parser(&b"abcdX"[..]), Done(&b"X"[..], C{ a: 1, b: None }));
    assert_eq!(chain_parser(&b"abcdef"[..]), Incomplete(Needed::Size(8)));
  }

  use util::{error_to_list, add_error_pattern, print_error};

  fn error_to_string<P>(e: &Err<P>) -> &'static str {
    let v:Vec<ErrorKind> = error_to_list(e);
    // do it this way if you can use slice patterns
    /*
    match &v[..] {
      [ErrorKind::Custom(42), ErrorKind::Tag]                         => "missing `ijkl` tag",
      [ErrorKind::Custom(42), ErrorKind::Custom(128), ErrorKind::Tag] => "missing `mnop` tag after `ijkl`",
      _            => "unrecognized error"
    }
    */
    if &v[..] == [ErrorKind::Custom(42),ErrorKind::Tag] {
      "missing `ijkl` tag"
    } else if &v[..] == [ErrorKind::Custom(42), ErrorKind::Custom(128), ErrorKind::Tag] {
      "missing `mnop` tag after `ijkl`"
    } else {
      "unrecognized error"
    }
  }

  // do it this way if you can use box patterns
  /*use std::str;
  fn error_to_string(e:Err) -> String
    match e {
      NodePosition(ErrorKind::Custom(42), i1, box Position(ErrorKind::Tag, i2)) => {
        format!("missing `ijkl` tag, found '{}' instead", str::from_utf8(i2).unwrap())
      },
      NodePosition(ErrorKind::Custom(42), i1, box NodePosition(ErrorKind::Custom(128), i2,  box Position(ErrorKind::Tag, i3))) => {
        format!("missing `mnop` tag after `ijkl`, found '{}' instead", str::from_utf8(i3).unwrap())
      },
      _ => "unrecognized error".to_string()
    }
  }*/
  use std::collections;
  #[test]
  fn err() {
    named!(err_test, alt!(
      tag!("abcd") |
      preceded!(tag!("efgh"), error!(ErrorKind::Custom(42),
          chain!(
                 tag!("ijkl")              ~
            res: error!(ErrorKind::Custom(128), tag!("mnop")) ,
            || { res }
          )
        )
      )
    ));
    let a = &b"efghblah"[..];
    let b = &b"efghijklblah"[..];
    let c = &b"efghijklmnop"[..];

    let blah = &b"blah"[..];

    let res_a = err_test(a);
    let res_b = err_test(b);
    let res_c = err_test(c);
    assert_eq!(res_a, Error(NodePosition(ErrorKind::Custom(42), blah, Box::new(Position(ErrorKind::Tag, blah)))));
    assert_eq!(res_b, Error(NodePosition(ErrorKind::Custom(42), &b"ijklblah"[..], Box::new(NodePosition(ErrorKind::Custom(128), blah, Box::new(Position(ErrorKind::Tag, blah)))))));
    assert_eq!(res_c, Done(&b""[..], &b"mnop"[..]));

    // Merr-like error matching
    let mut err_map = collections::HashMap::new();
    assert!(add_error_pattern(&mut err_map, err_test(&b"efghpouet"[..]), "missing `ijkl` tag"));
    assert!(add_error_pattern(&mut err_map, err_test(&b"efghijklpouet"[..]), "missing `mnop` tag after `ijkl`"));

    let res_a2 = res_a.clone();
    match res_a {
      Error(e) => {
        assert_eq!(error_to_list(&e), [ErrorKind::Custom(42), ErrorKind::Tag]);
        assert_eq!(error_to_string(&e), "missing `ijkl` tag");
        assert_eq!(err_map.get(&error_to_list(&e)), Some(&"missing `ijkl` tag"));
      },
      _ => panic!()
    };

    let res_b2 = res_b.clone();
    match res_b {
      Error(e) => {
        assert_eq!(error_to_list(&e), [ErrorKind::Custom(42), ErrorKind::Custom(128), ErrorKind::Tag]);
        assert_eq!(error_to_string(&e), "missing `mnop` tag after `ijkl`");
        assert_eq!(err_map.get(&error_to_list(&e)), Some(&"missing `mnop` tag after `ijkl`"));
      },
      _ => panic!()
    };

    print_error(a, res_a2);
    print_error(b, res_b2);
  }

  #[test]
  fn add_err() {
    named!(err_test,
      preceded!(tag!("efgh"), add_error!(ErrorKind::Custom(42),
          chain!(
                 tag!("ijkl")              ~
            res: add_error!(ErrorKind::Custom(128), tag!("mnop")) ,
            || { res }
          )
        )
    ));
    let a = &b"efghblah"[..];
    let b = &b"efghijklblah"[..];
    let c = &b"efghijklmnop"[..];

    let blah = &b"blah"[..];

    let res_a = err_test(a);
    let res_b = err_test(b);
    let res_c = err_test(c);
    assert_eq!(res_a, Error(NodePosition(ErrorKind::Custom(42), blah, Box::new(Position(ErrorKind::Tag, blah)))));
    assert_eq!(res_b, Error(NodePosition(ErrorKind::Custom(42), &b"ijklblah"[..], Box::new(NodePosition(ErrorKind::Custom(128), blah, Box::new(Position(ErrorKind::Tag, blah)))))));
    assert_eq!(res_c, Done(&b""[..], &b"mnop"[..]));
  }

  #[test]
  fn complete() {
    named!(err_test,
      chain!(
             tag!("ijkl")              ~
        res: complete!(tag!("mnop")) ,
        || { res }
      )
    );
    let a = &b"ijklmn"[..];

    let res_a = err_test(a);
    assert_eq!(res_a, Error(Position(ErrorKind::Complete, &b"mn"[..])));
  }
  #[test]
  fn alt() {
    fn work(input: &[u8]) -> IResult<&[u8],&[u8], &'static str> {
      Done(&b""[..], input)
    }

    #[allow(unused_variables)]
    fn dont_work(input: &[u8]) -> IResult<&[u8],&[u8],&'static str> {
      Error(Code(ErrorKind::Custom("abcd")))
    }

    fn work2(input: &[u8]) -> IResult<&[u8],&[u8], &'static str> {
      Done(input, &b""[..])
    }

    fn alt1(i:&[u8]) ->  IResult<&[u8],&[u8], &'static str> {
      alt!(i, dont_work | dont_work)
    }
    fn alt2(i:&[u8]) ->  IResult<&[u8],&[u8], &'static str> {
      alt!(i, dont_work | work)
    }
    fn alt3(i:&[u8]) ->  IResult<&[u8],&[u8], &'static str> {
      alt!(i, dont_work | dont_work | work2 | dont_work)
    }
    //named!(alt1, alt!(dont_work | dont_work));
    //named!(alt2, alt!(dont_work | work));
    //named!(alt3, alt!(dont_work | dont_work | work2 | dont_work));

    let a = &b"abcd"[..];
    assert_eq!(alt1(a), Error(Position(ErrorKind::Alt, a)));
    assert_eq!(alt2(a), Done(&b""[..], a));
    assert_eq!(alt3(a), Done(a, &b""[..]));

    named!(alt4, alt!(tag!("abcd") | tag!("efgh")));
    let b = &b"efgh"[..];
    assert_eq!(alt4(a), Done(&b""[..], a));
    assert_eq!(alt4(b), Done(&b""[..], b));

    // test the alternative syntax
    named!(alt5<bool>, alt!(tag!("abcd") => { |_| false } | tag!("efgh") => { |_| true }));
    assert_eq!(alt5(a), Done(&b""[..], false));
    assert_eq!(alt5(b), Done(&b""[..], true));

  }

  #[test]
  fn alt_incomplete() {
    named!(alt1, alt!(tag!("a") | tag!("bc") | tag!("def")));

    let a = &b""[..];
    assert_eq!(alt1(a), Incomplete(Needed::Size(1)));
    let a = &b"b"[..];
    assert_eq!(alt1(a), Incomplete(Needed::Size(2)));
    let a = &b"bcd"[..];
    assert_eq!(alt1(a), Done(&b"d"[..], &b"bc"[..]));
    let a = &b"cde"[..];
    assert_eq!(alt1(a), Error(Position(ErrorKind::Alt, a)));
    let a = &b"de"[..];
    assert_eq!(alt1(a), Incomplete(Needed::Size(3)));
    let a = &b"defg"[..];
    assert_eq!(alt1(a), Done(&b"g"[..], &b"def"[..]));
  }

  #[test]
  fn alt_complete() {
    named!(ac<&[u8], &[u8]>,
      alt_complete!(tag!("abcd") | tag!("ef") | tag!("ghi") | tag!("kl"))
    );

    let a = &b""[..];
    assert_eq!(ac(a), Incomplete(Needed::Size(2)));
    let a = &b"ef"[..];
    assert_eq!(ac(a), Done(&b""[..], &b"ef"[..]));
    let a = &b"cde"[..];
    assert_eq!(ac(a), Error(Position(ErrorKind::Alt, a)));
  }

  #[test]
  fn switch() {
    named!(sw,
      switch!(take!(4),
        b"abcd" => take!(2) |
        b"efgh" => take!(4)
      )
    );

    let a = &b"abcdefgh"[..];
    assert_eq!(sw(a), Done(&b"gh"[..], &b"ef"[..]));

    let b = &b"efghijkl"[..];
    assert_eq!(sw(b), Done(&b""[..], &b"ijkl"[..]));
    let c = &b"afghijkl"[..];
    assert_eq!(sw(c), Error(Position(ErrorKind::Switch, &b"afghijkl"[..])));
  }

  #[test]
  fn opt() {
    named!(opt_abcd<&[u8],Option<&[u8]> >, opt!(tag!("abcd")));

    let a = &b"abcdef"[..];
    let b = &b"bcdefg"[..];
    let c = &b"ab"[..];
    assert_eq!(opt_abcd(a), Done(&b"ef"[..], Some(&b"abcd"[..])));
    assert_eq!(opt_abcd(b), Done(&b"bcdefg"[..], None));
    assert_eq!(opt_abcd(c), Incomplete(Needed::Size(4)));
  }

  #[test]
  fn opt_res() {
    named!(opt_res_abcd<&[u8], Result<&[u8], Err<&[u8]>> >, opt_res!(tag!("abcd")));

    let a = &b"abcdef"[..];
    let b = &b"bcdefg"[..];
    let c = &b"ab"[..];
    assert_eq!(opt_res_abcd(a), Done(&b"ef"[..], Ok(&b"abcd"[..])));
    assert_eq!(opt_res_abcd(b), Done(&b"bcdefg"[..], Err(Position(ErrorKind::Tag, b))));
    assert_eq!(opt_res_abcd(c), Incomplete(Needed::Size(4)));
  }

  #[test]
  fn cond() {
    let f_true: Box<Fn(&'static [u8]) -> IResult<&[u8],Option<&[u8]>, &str>> = Box::new(closure!(&'static [u8], cond!( true, tag!("abcd") ) ));
    let f_false: Box<Fn(&'static [u8]) -> IResult<&[u8],Option<&[u8]>, &str>> = Box::new(closure!(&'static [u8], cond!( false, tag!("abcd") ) ));
    //let f_false = closure!(&'static [u8], cond!( false, tag!("abcd") ) );

    assert_eq!(f_true(&b"abcdef"[..]), Done(&b"ef"[..], Some(&b"abcd"[..])));
    assert_eq!(f_true(&b"ab"[..]), Incomplete(Needed::Size(4)));
    assert_eq!(f_true(&b"xxx"[..]), Done(&b"xxx"[..], None));

    assert_eq!(f_false(&b"abcdef"[..]), Done(&b"abcdef"[..], None));
    assert_eq!(f_false(&b"ab"[..]), Done(&b"ab"[..], None));
    assert_eq!(f_false(&b"xxx"[..]), Done(&b"xxx"[..], None));
  }

  #[test]
  fn cond_wrapping() {
    // Test that cond!() will wrap a given identifier in the call!() macro.
    named!( tag_abcd, tag!("abcd") );
    let f_true: Box<Fn(&'static [u8]) -> IResult<&[u8],Option<&[u8]>, &str>> = Box::new(closure!(&'static [u8], cond!( true, tag_abcd ) ));
    let f_false: Box<Fn(&'static [u8]) -> IResult<&[u8],Option<&[u8]>, &str>> = Box::new(closure!(&'static [u8], cond!( false, tag_abcd ) ));
    //let f_false = closure!(&'static [u8], cond!( b2, tag!("abcd") ) );

    assert_eq!(f_true(&b"abcdef"[..]), Done(&b"ef"[..], Some(&b"abcd"[..])));
    assert_eq!(f_true(&b"ab"[..]), Incomplete(Needed::Size(4)));
    assert_eq!(f_true(&b"xxx"[..]), Done(&b"xxx"[..], None));

    assert_eq!(f_false(&b"abcdef"[..]), Done(&b"abcdef"[..], None));
    assert_eq!(f_false(&b"ab"[..]), Done(&b"ab"[..], None));
    assert_eq!(f_false(&b"xxx"[..]), Done(&b"xxx"[..], None));
  }

  #[test]
  fn peek() {
    named!(peek_tag<&[u8],&[u8]>, peek!(tag!("abcd")));

    assert_eq!(peek_tag(&b"abcdef"[..]), Done(&b"abcdef"[..], &b"abcd"[..]));
    assert_eq!(peek_tag(&b"ab"[..]), Incomplete(Needed::Size(4)));
    assert_eq!(peek_tag(&b"xxx"[..]), Error(Position(ErrorKind::Tag, &b"xxx"[..])));
  }

  #[test]
  fn pair() {
    named!( tag_abc, tag!("abc") );
    named!( tag_def, tag!("def") );
    named!( pair_abc_def<&[u8],(&[u8], &[u8])>, pair!(tag_abc, tag_def) );

    assert_eq!(pair_abc_def(&b"abcdefghijkl"[..]), Done(&b"ghijkl"[..], (&b"abc"[..], &b"def"[..])));
    assert_eq!(pair_abc_def(&b"ab"[..]), Incomplete(Needed::Size(3)));
    assert_eq!(pair_abc_def(&b"abcd"[..]), Incomplete(Needed::Size(6)));
    assert_eq!(pair_abc_def(&b"xxx"[..]), Error(Position(ErrorKind::Tag, &b"xxx"[..])));
    assert_eq!(pair_abc_def(&b"xxxdef"[..]), Error(Position(ErrorKind::Tag, &b"xxxdef"[..])));
    assert_eq!(pair_abc_def(&b"abcxxx"[..]), Error(Position(ErrorKind::Tag, &b"xxx"[..])));
  }

  #[test]
  fn separated_pair() {
    named!( tag_abc, tag!("abc") );
    named!( tag_def, tag!("def") );
    named!( tag_separator, tag!(",") );
    named!( sep_pair_abc_def<&[u8],(&[u8], &[u8])>, separated_pair!(tag_abc, tag_separator, tag_def) );

    assert_eq!(sep_pair_abc_def(&b"abc,defghijkl"[..]), Done(&b"ghijkl"[..], (&b"abc"[..], &b"def"[..])));
    assert_eq!(sep_pair_abc_def(&b"ab"[..]), Incomplete(Needed::Size(3)));
    assert_eq!(sep_pair_abc_def(&b"abc,d"[..]), Incomplete(Needed::Size(7)));
    assert_eq!(sep_pair_abc_def(&b"xxx"[..]), Error(Position(ErrorKind::Tag, &b"xxx"[..])));
    assert_eq!(sep_pair_abc_def(&b"xxx,def"[..]), Error(Position(ErrorKind::Tag, &b"xxx,def"[..])));
    assert_eq!(sep_pair_abc_def(&b"abc,xxx"[..]), Error(Position(ErrorKind::Tag, &b"xxx"[..])));
  }

  #[test]
  fn preceded() {
    named!( tag_abcd, tag!("abcd") );
    named!( tag_efgh, tag!("efgh") );
    named!( preceded_abcd_efgh<&[u8], &[u8]>, preceded!(tag_abcd, tag_efgh) );

    assert_eq!(preceded_abcd_efgh(&b"abcdefghijkl"[..]), Done(&b"ijkl"[..], &b"efgh"[..]));
    assert_eq!(preceded_abcd_efgh(&b"ab"[..]), Incomplete(Needed::Size(4)));
    assert_eq!(preceded_abcd_efgh(&b"abcde"[..]), Incomplete(Needed::Size(8)));
    assert_eq!(preceded_abcd_efgh(&b"xxx"[..]), Error(Position(ErrorKind::Tag, &b"xxx"[..])));
    assert_eq!(preceded_abcd_efgh(&b"xxxxdef"[..]), Error(Position(ErrorKind::Tag, &b"xxxxdef"[..])));
    assert_eq!(preceded_abcd_efgh(&b"abcdxxx"[..]), Error(Position(ErrorKind::Tag, &b"xxx"[..])));
  }

  #[test]
  fn terminated() {
    named!( tag_abcd, tag!("abcd") );
    named!( tag_efgh, tag!("efgh") );
    named!( terminated_abcd_efgh<&[u8], &[u8]>, terminated!(tag_abcd, tag_efgh) );

    assert_eq!(terminated_abcd_efgh(&b"abcdefghijkl"[..]), Done(&b"ijkl"[..], &b"abcd"[..]));
    assert_eq!(terminated_abcd_efgh(&b"ab"[..]), Incomplete(Needed::Size(4)));
    assert_eq!(terminated_abcd_efgh(&b"abcde"[..]), Incomplete(Needed::Size(8)));
    assert_eq!(terminated_abcd_efgh(&b"xxx"[..]), Error(Position(ErrorKind::Tag, &b"xxx"[..])));
    assert_eq!(terminated_abcd_efgh(&b"xxxxdef"[..]), Error(Position(ErrorKind::Tag, &b"xxxxdef"[..])));
    assert_eq!(terminated_abcd_efgh(&b"abcdxxxx"[..]), Error(Position(ErrorKind::Tag, &b"xxxx"[..])));
  }

  #[test]
  fn delimited() {
    named!( tag_abc, tag!("abc") );
    named!( tag_def, tag!("def") );
    named!( tag_ghi, tag!("ghi") );
    named!( delimited_abc_def_ghi<&[u8], &[u8]>, delimited!(tag_abc, tag_def, tag_ghi) );

    assert_eq!(delimited_abc_def_ghi(&b"abcdefghijkl"[..]), Done(&b"jkl"[..], &b"def"[..]));
    assert_eq!(delimited_abc_def_ghi(&b"ab"[..]), Incomplete(Needed::Size(3)));
    assert_eq!(delimited_abc_def_ghi(&b"abcde"[..]), Incomplete(Needed::Size(6)));
    assert_eq!(delimited_abc_def_ghi(&b"abcdefgh"[..]), Incomplete(Needed::Size(9)));
    assert_eq!(delimited_abc_def_ghi(&b"xxx"[..]), Error(Position(ErrorKind::Tag, &b"xxx"[..])));
    assert_eq!(delimited_abc_def_ghi(&b"xxxdefghi"[..]), Error(Position(ErrorKind::Tag, &b"xxxdefghi"[..])));
    assert_eq!(delimited_abc_def_ghi(&b"abcxxxghi"[..]), Error(Position(ErrorKind::Tag, &b"xxxghi"[..])));
    assert_eq!(delimited_abc_def_ghi(&b"abcdefxxx"[..]), Error(Position(ErrorKind::Tag, &b"xxx"[..])));
  }

  #[test]
  fn separated_list() {
    named!(multi<&[u8],Vec<&[u8]> >, separated_list!(tag!(","), tag!("abcd")));
    named!(multi_empty<&[u8],Vec<&[u8]> >, separated_list!(tag!(","), tag!("")));

    let a = &b"abcdef"[..];
    let b = &b"abcd,abcdef"[..];
    let c = &b"azerty"[..];
    let d = &b",,abc"[..];

    let res1 = vec![&b"abcd"[..]];
    assert_eq!(multi(a), Done(&b"ef"[..], res1));
    let res2 = vec![&b"abcd"[..], &b"abcd"[..]];
    assert_eq!(multi(b), Done(&b"ef"[..], res2));
    assert_eq!(multi(c), Done(&b"azerty"[..], Vec::new()));
    let res3 = vec![&b""[..], &b""[..], &b""[..]];
    //assert_eq!(multi_empty(d), Done(&b"abc"[..], res3));
  }

  #[test]
  fn separated_nonempty_list() {
    named!(multi<&[u8],Vec<&[u8]> >, separated_nonempty_list!(tag!(","), tag!("abcd")));

    let a = &b"abcdef"[..];
    let b = &b"abcd,abcdef"[..];
    let c = &b"azerty"[..];

    let res1 = vec![&b"abcd"[..]];
    assert_eq!(multi(a), Done(&b"ef"[..], res1));
    let res2 = vec![&b"abcd"[..], &b"abcd"[..]];
    assert_eq!(multi(b), Done(&b"ef"[..], res2));
    assert_eq!(multi(c), Error(Position(ErrorKind::Tag,c)));
  }

  #[test]
  fn many0() {
    named!( tag_abcd, tag!("abcd") );
    named!( tag_empty, tag!("") );
    named!( multi<&[u8],Vec<&[u8]> >, many0!(tag_abcd) );
    named!( multi_empty<&[u8],Vec<&[u8]> >, many0!(tag_empty) );

    assert_eq!(multi(&b"abcdef"[..]), Done(&b"ef"[..], vec![&b"abcd"[..]]));
    assert_eq!(multi(&b"abcdabcdefgh"[..]), Done(&b"efgh"[..], vec![&b"abcd"[..], &b"abcd"[..]]));
    assert_eq!(multi(&b"azerty"[..]), Done(&b"azerty"[..], Vec::new()));
    assert_eq!(multi(&b"abcdab"[..]), Incomplete(Needed::Size(8)));
    assert_eq!(multi(&b"abcd"[..]), Done(&b""[..], vec![&b"abcd"[..]]));
    assert_eq!(multi(&b""[..]), Done(&b""[..], Vec::new()));
    assert_eq!(multi_empty(&b"abcdef"[..]), Error(Position(ErrorKind::Many0, &b"abcdef"[..])));
  }

  #[cfg(feature = "nightly")]
  use test::Bencher;

  #[cfg(feature = "nightly")]
  #[bench]
  fn many0_bench(b: &mut Bencher) {
    named!(multi<&[u8],Vec<&[u8]> >, many0!(tag!("abcd")));
    b.iter(|| {
      multi(&b"abcdabcdabcdabcdabcdabcdabcdabcdabcdabcdabcdabcdabcdabcd"[..])
    });
  }

  #[test]
  fn many1() {
    named!(multi<&[u8],Vec<&[u8]> >, many1!(tag!("abcd")));

    let a = &b"abcdef"[..];
    let b = &b"abcdabcdefgh"[..];
    let c = &b"azerty"[..];
    let d = &b"abcdab"[..];

    let res1 = vec![&b"abcd"[..]];
    assert_eq!(multi(a), Done(&b"ef"[..], res1));
    let res2 = vec![&b"abcd"[..], &b"abcd"[..]];
    assert_eq!(multi(b), Done(&b"efgh"[..], res2));
    assert_eq!(multi(c), Error(Position(ErrorKind::Many1,c)));
    assert_eq!(multi(d), Incomplete(Needed::Size(8)));
  }

  #[test]
  fn infinite_many() {
    fn tst(input: &[u8]) -> IResult<&[u8], &[u8]> {
      println!("input: {:?}", input);
      Error(Position(ErrorKind::Custom(0),input))
    }

    // should not go into an infinite loop
    named!(multi0<&[u8],Vec<&[u8]> >, many0!(tst));
    let a = &b"abcdef"[..];
    assert_eq!(multi0(a), Done(a, Vec::new()));

    named!(multi1<&[u8],Vec<&[u8]> >, many1!(tst));
    let a = &b"abcdef"[..];
    assert_eq!(multi1(a), Error(Position(ErrorKind::Many1,a)));
  }

  #[test]
  fn many_m_n() {
    named!(multi<&[u8],Vec<&[u8]> >, many_m_n!(2, 4, tag!("Abcd")));

    let a = &b"Abcdef"[..];
    let b = &b"AbcdAbcdefgh"[..];
    let c = &b"AbcdAbcdAbcdAbcdefgh"[..];
    let d = &b"AbcdAbcdAbcdAbcdAbcdefgh"[..];
    let e = &b"AbcdAb"[..];

    assert_eq!(multi(a), Error(Err::Position(ErrorKind::ManyMN,a)));
    let res1 = vec![&b"Abcd"[..], &b"Abcd"[..]];
    assert_eq!(multi(b), Done(&b"efgh"[..], res1));
    let res2 = vec![&b"Abcd"[..], &b"Abcd"[..], &b"Abcd"[..], &b"Abcd"[..]];
    assert_eq!(multi(c), Done(&b"efgh"[..], res2));
    let res3 = vec![&b"Abcd"[..], &b"Abcd"[..], &b"Abcd"[..], &b"Abcd"[..]];
    assert_eq!(multi(d), Done(&b"Abcdefgh"[..], res3));
    assert_eq!(multi(e), Incomplete(Needed::Size(8)));
  }

  #[test]
  fn count() {
    const TIMES: usize = 2;
    named!( tag_abc, tag!("abc") );
    named!( cnt_2<&[u8], Vec<&[u8]> >, count!(tag_abc, TIMES ) );

    assert_eq!(cnt_2(&b"abcabcabcdef"[..]), Done(&b"abcdef"[..], vec![&b"abc"[..], &b"abc"[..]]));
    assert_eq!(cnt_2(&b"ab"[..]), Incomplete(Needed::Unknown));
    assert_eq!(cnt_2(&b"abcab"[..]), Incomplete(Needed::Unknown));
    assert_eq!(cnt_2(&b"xxx"[..]), Error(Position(ErrorKind::Count, &b"xxx"[..])));
    assert_eq!(cnt_2(&b"xxxabcabcdef"[..]), Error(Position(ErrorKind::Count, &b"xxxabcabcdef"[..])));
    assert_eq!(cnt_2(&b"abcxxxabcdef"[..]), Error(Position(ErrorKind::Count, &b"abcxxxabcdef"[..])));
  }

  #[test]
  fn count_zero() {
    const TIMES: usize = 0;
    named!( tag_abc, tag!("abc") );
    named!( counter_2<&[u8], Vec<&[u8]> >, count!(tag_abc, TIMES ) );

    let done = &b"abcabcabcdef"[..];
    let parsed_done = Vec::new();
    let rest = done;
    let incomplete_1 = &b"ab"[..];
    let parsed_incompl_1 = Vec::new();
    let incomplete_2 = &b"abcab"[..];
    let parsed_incompl_2 = Vec::new();
    let error = &b"xxx"[..];
    let error_remain = &b"xxx"[..];
    let parsed_err = Vec::new();
    let error_1 = &b"xxxabcabcdef"[..];
    let parsed_err_1 = Vec::new();
    let error_1_remain = &b"xxxabcabcdef"[..];
    let error_2 = &b"abcxxxabcdef"[..];
    let parsed_err_2 = Vec::new();
    let error_2_remain = &b"abcxxxabcdef"[..];

    assert_eq!(counter_2(done), Done(rest, parsed_done));
    assert_eq!(counter_2(incomplete_1), Done(incomplete_1, parsed_incompl_1));
    assert_eq!(counter_2(incomplete_2), Done(incomplete_2, parsed_incompl_2));
    assert_eq!(counter_2(error), Done(error_remain, parsed_err));
    assert_eq!(counter_2(error_1), Done(error_1_remain, parsed_err_1));
    assert_eq!(counter_2(error_2), Done(error_2_remain, parsed_err_2));
  }

  #[test]
  fn count_fixed() {
    const TIMES: usize = 2;
    named!( tag_abc, tag!("abc") );
    named!( cnt_2<&[u8], [&[u8]; TIMES] >, count_fixed!(&[u8], tag_abc, TIMES ) );

    assert_eq!(cnt_2(&b"abcabcabcdef"[..]), Done(&b"abcdef"[..], [&b"abc"[..], &b"abc"[..]]));
    assert_eq!(cnt_2(&b"ab"[..]), Incomplete(Needed::Unknown));
    assert_eq!(cnt_2(&b"abcab"[..]), Incomplete(Needed::Unknown));
    assert_eq!(cnt_2(&b"xxx"[..]), Error(Position(ErrorKind::Count, &b"xxx"[..])));
    assert_eq!(cnt_2(&b"xxxabcabcdef"[..]), Error(Position(ErrorKind::Count, &b"xxxabcabcdef"[..])));
    assert_eq!(cnt_2(&b"abcxxxabcdef"[..]), Error(Position(ErrorKind::Count, &b"abcxxxabcdef"[..])));
  }

  use nom::{le_u16,eof};
  #[allow(dead_code)]
  pub fn compile_count_fixed(input: &[u8]) -> IResult<&[u8], ()> {
    chain!(input,
      tag!("abcd")                   ~
      count_fixed!( u16, le_u16, 4 ) ~
      eof                            ,
      || { () }
    )
  }

  #[test]
  fn count_fixed_no_type() {
    const TIMES: usize = 2;
    named!( tag_abc, tag!("abc") );
    named!( counter_2<&[u8], [&[u8]; TIMES], () >, count_fixed!(&[u8], tag_abc, TIMES ) );

    let done = &b"abcabcabcdef"[..];
    let parsed_main = [&b"abc"[..], &b"abc"[..]];
    let rest = &b"abcdef"[..];
    let incomplete_1 = &b"ab"[..];
    let incomplete_2 = &b"abcab"[..];
    let error = &b"xxx"[..];
    let error_1 = &b"xxxabcabcdef"[..];
    let error_1_remain = &b"xxxabcabcdef"[..];
    let error_2 = &b"abcxxxabcdef"[..];
    let error_2_remain = &b"abcxxxabcdef"[..];

    assert_eq!(counter_2(done), Done(rest, parsed_main));
    assert_eq!(counter_2(incomplete_1), Incomplete(Needed::Unknown));
    assert_eq!(counter_2(incomplete_2), Incomplete(Needed::Unknown));
    assert_eq!(counter_2(error), Error(Position(ErrorKind::Count, error)));
    assert_eq!(counter_2(error_1), Error(Position(ErrorKind::Count, error_1_remain)));
    assert_eq!(counter_2(error_2), Error(Position(ErrorKind::Count, error_2_remain)));
  }

  use nom::{be_u8,be_u16};
  #[test]
  fn length_value_test() {
    named!(length_value_1<&[u8], Vec<u16> >, length_value!(be_u8, be_u16));
    named!(length_value_2<&[u8], Vec<u16> >, length_value!(be_u8, be_u16, 2));

    let i1 = vec![0, 5, 6];
    assert_eq!(length_value_1(&i1), IResult::Done(&i1[1..], vec![]));
    assert_eq!(length_value_2(&i1), IResult::Done(&i1[1..], vec![]));

    let i2 = vec![1, 5, 6, 3];
    assert_eq!(length_value_1(&i2), IResult::Done(&i2[3..], vec![1286]));
    assert_eq!(length_value_2(&i2), IResult::Done(&i2[3..], vec![1286]));

    let i3 = vec![2, 5, 6, 3, 4, 5, 7];
    assert_eq!(length_value_1(&i3), IResult::Done(&i3[5..], vec![1286, 772]));
    assert_eq!(length_value_2(&i3), IResult::Done(&i3[5..], vec![1286, 772]));

<<<<<<< HEAD
    let i4 = vec![2, 5, 6, 3];
    assert_eq!(length_value_1(&i4), IResult::Incomplete(Needed::Size(5)));
    assert_eq!(length_value_2(&i4), IResult::Incomplete(Needed::Size(5)));
=======
  #[test]
  fn fold_many0() {
    fn fold_into_vec<T>(mut acc: Vec<T>, item: T) -> Vec<T> {
      acc.push(item);
      acc
    };
    named!( tag_abcd, tag!("abcd") );
    named!( tag_empty, tag!("") );
    named!( multi<&[u8],Vec<&[u8]> >, fold_many0!(tag_abcd, Vec::new(), fold_into_vec) );
    named!( multi_empty<&[u8],Vec<&[u8]> >, fold_many0!(tag_empty, Vec::new(), fold_into_vec) );

    assert_eq!(multi(&b"abcdef"[..]), Done(&b"ef"[..], vec![&b"abcd"[..]]));
    assert_eq!(multi(&b"abcdabcdefgh"[..]), Done(&b"efgh"[..], vec![&b"abcd"[..], &b"abcd"[..]]));
    assert_eq!(multi(&b"azerty"[..]), Done(&b"azerty"[..], Vec::new()));
    assert_eq!(multi(&b"abcdab"[..]), Incomplete(Needed::Size(8)));
    assert_eq!(multi(&b"abcd"[..]), Done(&b""[..], vec![&b"abcd"[..]]));
    assert_eq!(multi(&b""[..]), Done(&b""[..], Vec::new()));
    assert_eq!(multi_empty(&b"abcdef"[..]), Error(Position(ErrorKind::Many0, &b"abcdef"[..])));
  }

  #[test]
  fn fold_many1() {
    fn fold_into_vec<T>(mut acc: Vec<T>, item: T) -> Vec<T> {
      acc.push(item);
      acc
    };
    named!(multi<&[u8],Vec<&[u8]> >, fold_many1!(tag!("abcd"), Vec::new(), fold_into_vec));

    let a = &b"abcdef"[..];
    let b = &b"abcdabcdefgh"[..];
    let c = &b"azerty"[..];
    let d = &b"abcdab"[..];

    let res1 = vec![&b"abcd"[..]];
    assert_eq!(multi(a), Done(&b"ef"[..], res1));
    let res2 = vec![&b"abcd"[..], &b"abcd"[..]];
    assert_eq!(multi(b), Done(&b"efgh"[..], res2));
    assert_eq!(multi(c), Error(Position(ErrorKind::Many1,c)));
    assert_eq!(multi(d), Incomplete(Needed::Size(8)));
  }

  #[test]
  fn fold_many_m_n() {
    fn fold_into_vec<T>(mut acc: Vec<T>, item: T) -> Vec<T> {
      acc.push(item);
      acc
    };
    named!(multi<&[u8],Vec<&[u8]> >, fold_many_m_n!(2, 4, tag!("Abcd"), Vec::new(), fold_into_vec));

    let a = &b"Abcdef"[..];
    let b = &b"AbcdAbcdefgh"[..];
    let c = &b"AbcdAbcdAbcdAbcdefgh"[..];
    let d = &b"AbcdAbcdAbcdAbcdAbcdefgh"[..];
    let e = &b"AbcdAb"[..];

    assert_eq!(multi(a), Error(Err::Position(ErrorKind::ManyMN,a)));
    let res1 = vec![&b"Abcd"[..], &b"Abcd"[..]];
    assert_eq!(multi(b), Done(&b"efgh"[..], res1));
    let res2 = vec![&b"Abcd"[..], &b"Abcd"[..], &b"Abcd"[..], &b"Abcd"[..]];
    assert_eq!(multi(c), Done(&b"efgh"[..], res2));
    let res3 = vec![&b"Abcd"[..], &b"Abcd"[..], &b"Abcd"[..], &b"Abcd"[..]];
    assert_eq!(multi(d), Done(&b"Abcdefgh"[..], res3));
    assert_eq!(multi(e), Incomplete(Needed::Size(8)));
  }

  #[test]
  fn chain_incomplete() {
    let res = chain!(&b"abcdefgh"[..],
      a: take!(4) ~
      b: take!(8),
      ||{(a,b )}
    );
>>>>>>> f4bdea74

    let i5 = vec![3, 5, 6, 3, 4, 5];
    assert_eq!(length_value_1(&i5), IResult::Incomplete(Needed::Size(7)));
    assert_eq!(length_value_2(&i5), IResult::Incomplete(Needed::Size(7)));
  }

  #[test]
  fn tuple_test() {
    named!(tuple_3<&[u8], (u16, &[u8], &[u8]) >,
    tuple!( be_u16 , take!(3), tag!("fg") ) );

    assert_eq!(tuple_3(&b"abcdefgh"[..]), Done(&b"h"[..], (0x6162u16, &b"cde"[..], &b"fg"[..])));
    assert_eq!(tuple_3(&b"abcd"[..]), Incomplete(Needed::Size(5)));
    assert_eq!(tuple_3(&b"abcde"[..]), Incomplete(Needed::Size(7)));
    assert_eq!(tuple_3(&b"abcdejk"[..]), Error(Position(ErrorKind::Tag, &b"jk"[..])));
  }
}<|MERGE_RESOLUTION|>--- conflicted
+++ resolved
@@ -3426,11 +3426,15 @@
     assert_eq!(length_value_1(&i3), IResult::Done(&i3[5..], vec![1286, 772]));
     assert_eq!(length_value_2(&i3), IResult::Done(&i3[5..], vec![1286, 772]));
 
-<<<<<<< HEAD
     let i4 = vec![2, 5, 6, 3];
     assert_eq!(length_value_1(&i4), IResult::Incomplete(Needed::Size(5)));
     assert_eq!(length_value_2(&i4), IResult::Incomplete(Needed::Size(5)));
-=======
+
+    let i5 = vec![3, 5, 6, 3, 4, 5];
+    assert_eq!(length_value_1(&i5), IResult::Incomplete(Needed::Size(7)));
+    assert_eq!(length_value_2(&i5), IResult::Incomplete(Needed::Size(7)));
+  }
+
   #[test]
   fn fold_many0() {
     fn fold_into_vec<T>(mut acc: Vec<T>, item: T) -> Vec<T> {
@@ -3503,11 +3507,8 @@
       b: take!(8),
       ||{(a,b )}
     );
->>>>>>> f4bdea74
-
-    let i5 = vec![3, 5, 6, 3, 4, 5];
-    assert_eq!(length_value_1(&i5), IResult::Incomplete(Needed::Size(7)));
-    assert_eq!(length_value_2(&i5), IResult::Incomplete(Needed::Size(7)));
+
+    assert_eq!(res, IResult::Incomplete(Needed::Size(12)));
   }
 
   #[test]
