//! This example shows an example of how to parse an escaped string. The
//! rules for the string are similar to JSON and rust. A string is:
//!
//! - Enclosed by double quotes
//! - Can contain any raw unescaped code point besides \ and "
//! - Matches the following escape sequences: \b, \f, \n, \r, \t, \", \\, \/
//! - Matches code points like Rust: \u{XXXX}, where XXXX can be up to 6
//!   hex characters
//! - an escape followed by whitespace consumes all whitespace between the
//!   escape and the next non-whitespace character

#![cfg(feature = "alloc")]

use nom::branch::alt;
use nom::bytes::streaming::{is_not, take_while_m_n};
use nom::character::streaming::{char, multispace1};
use nom::combinator::{map, map_opt, map_res, value, verify};
use nom::error::{FromExternalError, ParseError};
use nom::multi::fold;
use nom::sequence::{delimited, preceded};
use nom::{IResult, Parser};

// parser combinators are constructed from the bottom up:
// first we write parsers for the smallest elements (escaped characters),
// then combine them into larger parsers.

/// Parse a unicode sequence, of the form u{XXXX}, where XXXX is 1 to 6
/// hexadecimal numerals. We will combine this later with parse_escaped_char
/// to parse sequences like \u{00AC}.
fn parse_unicode<'a, E>(input: &'a str) -> IResult<&'a str, char, E>
where
  E: ParseError<&'a str> + FromExternalError<&'a str, std::num::ParseIntError>,
{
  // `take_while_m_n` parses between `m` and `n` bytes (inclusive) that match
  // a predicate. `parse_hex` here parses between 1 and 6 hexadecimal numerals.
  let parse_hex = take_while_m_n(1, 6, |c: char| c.is_ascii_hexdigit());

  // `preceded` takes a prefix parser, and if it succeeds, returns the result
  // of the body parser. In this case, it parses u{XXXX}.
  let parse_delimited_hex = preceded(
    char('u'),
    // `delimited` is like `preceded`, but it parses both a prefix and a suffix.
    // It returns the result of the middle parser. In this case, it parses
    // {XXXX}, where XXXX is 1 to 6 hex numerals, and returns XXXX
    delimited(char('{'), parse_hex, char('}')),
  );

  // `map_res` takes the result of a parser and applies a function that returns
  // a Result. In this case we take the hex bytes from parse_hex and attempt to
  // convert them to a u32.
  let parse_u32 = map_res(parse_delimited_hex, move |hex| u32::from_str_radix(hex, 16));

  // map_opt is like map_res, but it takes an Option instead of a Result. If
  // the function returns None, map_opt returns an error. In this case, because
  // not all u32 values are valid unicode code points, we have to fallibly
  // convert to char with from_u32.
  map_opt(parse_u32, std::char::from_u32).parse(input)
}

/// Parse an escaped character: \n, \t, \r, \u{00AC}, etc.
fn parse_escaped_char<'a, E>(input: &'a str) -> IResult<&'a str, char, E>
where
  E: ParseError<&'a str> + FromExternalError<&'a str, std::num::ParseIntError>,
{
  preceded(
    char('\\'),
    // `alt` tries each parser in sequence, returning the result of
    // the first successful match
    alt((
      parse_unicode,
      // The `value` parser returns a fixed value (the first argument) if its
      // parser (the second argument) succeeds. In these cases, it looks for
      // the marker characters (n, r, t, etc) and returns the matching
      // character (\n, \r, \t, etc).
      value('\n', char('n')),
      value('\r', char('r')),
      value('\t', char('t')),
      value('\u{08}', char('b')),
      value('\u{0C}', char('f')),
      value('\\', char('\\')),
      value('/', char('/')),
      value('"', char('"')),
    )),
  )
  .parse(input)
}

/// Parse a backslash, followed by any amount of whitespace. This is used later
/// to discard any escaped whitespace.
fn parse_escaped_whitespace<'a, E: ParseError<&'a str>>(
  input: &'a str,
) -> IResult<&'a str, &'a str, E> {
  preceded(char('\\'), multispace1).parse(input)
}

/// Parse a non-empty block of text that doesn't include \ or "
fn parse_literal<'a, E: ParseError<&'a str>>(input: &'a str) -> IResult<&'a str, &'a str, E> {
  // `is_not` parses a string of 0 or more characters that aren't one of the
  // given characters.
  let not_quote_slash = is_not("\"\\");

  // `verify` runs a parser, then runs a verification function on the output of
  // the parser. The verification function accepts out output only if it
  // returns true. In this case, we want to ensure that the output of is_not
  // is non-empty.
  verify(not_quote_slash, |s: &str| !s.is_empty()).parse(input)
}

/// A string fragment contains a fragment of a string being parsed: either
/// a non-empty Literal (a series of non-escaped characters), a single
/// parsed escaped character, or a block of escaped whitespace.
#[derive(Debug, Clone, Copy, PartialEq, Eq)]
enum StringFragment<'a> {
  Literal(&'a str),
  EscapedChar(char),
  EscapedWS,
}

/// Combine parse_literal, parse_escaped_whitespace, and parse_escaped_char
/// into a StringFragment.
fn parse_fragment<'a, E>(input: &'a str) -> IResult<&'a str, StringFragment<'a>, E>
where
  E: ParseError<&'a str> + FromExternalError<&'a str, std::num::ParseIntError>,
{
  alt((
    // The `map` combinator runs a parser, then applies a function to the output
    // of that parser.
    map(parse_literal, StringFragment::Literal),
    map(parse_escaped_char, StringFragment::EscapedChar),
    value(StringFragment::EscapedWS, parse_escaped_whitespace),
  ))
  .parse(input)
}

/// Parse a string. Use a loop of parse_fragment and push all of the fragments
/// into an output string.
fn parse_string<'a, E>(input: &'a str) -> IResult<&'a str, String, E>
where
  E: ParseError<&'a str> + FromExternalError<&'a str, std::num::ParseIntError>,
{
  // fold is the equivalent of iterator::fold. It runs a parser in a loop,
  // and for each output value, calls a folding function on each output value.
<<<<<<< HEAD
  let build_string = fold_many0(
    // Our parser function – parses a single string fragment
=======
  let build_string = fold(
    0..,
    // Our parser function– parses a single string fragment
>>>>>>> 56b6e54e
    parse_fragment,
    // Our init value, an empty string
    String::new,
    // Our folding function. For each fragment, append the fragment to the
    // string.
    |mut string, fragment| {
      match fragment {
        StringFragment::Literal(s) => string.push_str(s),
        StringFragment::EscapedChar(c) => string.push(c),
        StringFragment::EscapedWS => {}
      }
      string
    },
  );

  // Finally, parse the string. Note that, if `build_string` could accept a raw
  // " character, the closing delimiter " would never match. When using
  // `delimited` with a looping parser (like fold), be sure that the
  // loop won't accidentally match your closing delimiter!
  delimited(char('"'), build_string, char('"')).parse(input)
}

fn main() {
  let data = "\"abc\"";
  println!("EXAMPLE 1:\nParsing a simple input string: {}", data);
  let result = parse_string::<()>(data);
  assert_eq!(result, Ok(("", String::from("abc"))));
  println!("Result: {}\n\n", result.unwrap().1);

  let data = "\"tab:\\tafter tab, newline:\\nnew line, quote: \\\", emoji: \\u{1F602}, newline:\\nescaped whitespace: \\    abc\"";
  println!(
    "EXAMPLE 2:\nParsing a string with escape sequences, newline literal, and escaped whitespace:\n\n{}\n",
    data
  );
  let result = parse_string::<()>(data);
  assert_eq!(
    result,
    Ok((
      "",
      String::from("tab:\tafter tab, newline:\nnew line, quote: \", emoji: 😂, newline:\nescaped whitespace: abc")
    ))
  );
  println!("Result:\n\n{}", result.unwrap().1);
}<|MERGE_RESOLUTION|>--- conflicted
+++ resolved
@@ -140,14 +140,9 @@
 {
   // fold is the equivalent of iterator::fold. It runs a parser in a loop,
   // and for each output value, calls a folding function on each output value.
-<<<<<<< HEAD
-  let build_string = fold_many0(
-    // Our parser function – parses a single string fragment
-=======
   let build_string = fold(
     0..,
-    // Our parser function– parses a single string fragment
->>>>>>> 56b6e54e
+    // Our parser function – parses a single string fragment
     parse_fragment,
     // Our init value, an empty string
     String::new,
